from collections import Iterable
import copy
from numbers import Real, Integral
import sys

import numpy as np

from openmc import Mesh
from openmc.summary import Summary
from openmc.constants import *
<<<<<<< HEAD
import openmc.checkvalue as cv


if sys.version_info[0] >= 3:
    basestring = str

=======
from openmc.checkvalue import check_type, check_iterable_type, \
                              check_greater_than, _isinstance
>>>>>>> fd94158f

class Filter(object):
    """A filter used to constrain a tally to a specific criterion, e.g. only
    tally events when the particle is in a certain cell and energy range.

    Parameters
    ----------
    type : str
        The type of the tally filter. Acceptable values are "universe",
        "material", "cell", "cellborn", "surface", "mesh", "energy",
        "energyout", and "distribcell".
    bins : Integral or Iterable of Integral or Iterable of Real
        The bins for the filter. This takes on different meaning for different
        filters. See the OpenMC online documentation for more details.

    Attributes
    ----------
    type : str
        The type of the tally filter.
    bins : Integral or Iterable of Integral or Iterable of float
        The bins for the filter
    num_bins : Integral
        The number of filter bins
    mesh : Mesh or None
        A Mesh object for 'mesh' type filters.
    offset : Integral
        A value used to index tally bins for 'distribcell' tallies.
    stride : Integral
        The number of filter, nuclide and score bins within each of this
        filter's bins.

    """

    # Initialize Filter class attributes
    def __init__(self, type=None, bins=None):

        self._type = None
        self._num_bins = 0
        self._bins = None
        self._bins = None
        self._mesh = None
        self._offset = -1
        self._stride = None

        if type is not None:
            self.type = type
        if bins is not None:
            self.bins = bins

    def __eq__(self, other):
        if not isinstance(other, Filter):
            return False
        elif self.type != other.type:
            return False
        elif len(self.bins) != len(other.bins):
            return False
        elif not np.allclose(self.bins, other.bins):
            return False
        else:
            return True

    def __ne__(self, other):
        return not self == other

    def __hash__(self):
        return hash((self.type, tuple(self.bins)))

    def __deepcopy__(self, memo):
        existing = memo.get(id(self))

        # If this is the first time we have tried to copy this object, create a copy
        if existing is None:
            clone = type(self).__new__(type(self))
            clone._type = self.type
            clone._bins = copy.deepcopy(self.bins, memo)
            clone._num_bins = self.num_bins
            clone._mesh = copy.deepcopy(self.mesh, memo)
            clone._offset = self.offset
            clone._stride = self.stride

            memo[id(self)] = clone

            return clone

        # If this object has been copied before, return the first copy made
        else:
            return existing

    @property
    def type(self):
        return self._type

    @property
    def bins(self):
        return self._bins

    @property
    def num_bins(self):
        if self.bins is None:
            return 0
        elif self.type in ['energy', 'energyout']:
            return len(self.bins)-1
        elif self.type in ['cell', 'cellborn', 'surface', 'universe', 'material']:
            return len(self.bins)
        else:
            return self._num_bins

    @property
    def mesh(self):
        return self._mesh

    @property
    def offset(self):
        return self._offset

    @property
    def stride(self):
        return self._stride

    @type.setter
    def type(self, type):
        if type not in FILTER_TYPES.values():
            msg = 'Unable to set Filter type to "{0}" since it is not one ' \
                  'of the supported types'.format(type)
            raise ValueError(msg)

        self._type = type

    @bins.setter
    def bins(self, bins):
        if self.type is None:
            msg = 'Unable to set bins for Filter to "{0}" since ' \
                  'the Filter type has not yet been set'.format(bins)
            raise ValueError(msg)

        # If the bin edge is a single value, it is a Cell, Material, etc. ID
        if not _isinstance(bins, Iterable):
            bins = [bins]

        # If the bins are in a collection, convert it to a list
        else:
            bins = list(bins)

        if self.type in ['cell', 'cellborn', 'surface', 'material',
                          'universe', 'distribcell']:
            cv.check_iterable_type('filter bins', bins, Integral)
            for edge in bins:
                cv.check_greater_than('filter bin', edge, 0, equality=True)

        elif self.type in ['energy', 'energyout']:
            for edge in bins:
                if not _isinstance(edge, Real):
                    msg = 'Unable to add bin edge "{0}" to a "{1}" Filter ' \
                          'since it is a non-integer or floating point ' \
                          'value'.format(edge, self.type)
                    raise ValueError(msg)
                elif edge < 0.:
                    msg = 'Unable to add bin edge "{0}" to a "{1}" Filter ' \
                          'since it is a negative value'.format(edge, self.type)
                    raise ValueError(msg)

            # Check that bin edges are monotonically increasing
            for index in range(len(bins)):
                if index > 0 and bins[index] < bins[index-1]:
                    msg = 'Unable to add bin edges "{0}" to a "{1}" Filter ' \
                          'since they are not monotonically ' \
                          'increasing'.format(bins, self.type)
                    raise ValueError(msg)

        # mesh filters
        elif self.type == 'mesh':
            if not len(bins) == 1:
                msg = 'Unable to add bins "{0}" to a mesh Filter since ' \
                      'only a single mesh can be used per tally'.format(bins)
                raise ValueError(msg)
            elif not _isinstance(bins[0], Integral):
                msg = 'Unable to add bin "{0}" to mesh Filter since it ' \
                       'is a non-integer'.format(bins[0])
                raise ValueError(msg)
            elif bins[0] < 0:
                msg = 'Unable to add bin "{0}" to mesh Filter since it ' \
                       'is a negative integer'.format(bins[0])
                raise ValueError(msg)

        # If all error checks passed, add bin edges
        self._bins = np.array(bins)

    @num_bins.setter
    def num_bins(self, num_bins):
        cv.check_type('filter num_bins', num_bins, Integral)
        cv.check_greater_than('filter num_bins', num_bins, 0, equality=True)
        self._num_bins = num_bins

    @mesh.setter
    def mesh(self, mesh):
        cv.check_type('filter mesh', mesh, Mesh)

        self._mesh = mesh
        self.type = 'mesh'
        self.bins = self.mesh.id

    @offset.setter
    def offset(self, offset):
        cv.check_type('filter offset', offset, Integral)
        self._offset = offset

    @stride.setter
    def stride(self, stride):
        cv.check_type('filter stride', stride, Integral)
        if stride < 0:
            msg = 'Unable to set stride "{0}" for a "{1}" Filter since it ' \
                  'is a negative value'.format(stride, self.type)
            raise ValueError(msg)

        self._stride = stride

    def can_merge(self, filter):
        """Determine if filter can be merged with another.

        Parameters
        ----------
        filter : Filter
            Filter to compare with

        Returns
        -------
        bool
            Whether the filter can be merged

        """

        if not isinstance(filter, Filter):
            return False

        # Filters must be of the same type
        elif self.type != filter.type:
            return False

        # Distribcell filters cannot have more than one bin
        elif self.type == 'distribcell':
            return False

        # Mesh filters cannot have more than one bin
        elif self.type == 'mesh':
            return False

        # Different energy bins are not mergeable
        elif 'energy' in self.type:
            return False

        else:
            return True

    def merge(self, filter):
        """Merge this filter with another.

        Parameters
        ----------
        filter : Filter
            Filter to merge with

        Returns
        -------
        merged_filter : Filter
            Filter resulting from the merge

        """

        if not self.can_merge(filter):
            msg = 'Unable to merge "{0}" with "{1}" ' \
                  'filters'.format(self.type, filter.type)
            raise ValueError(msg)

        # Create deep copy of filter to return as merged filter
        merged_filter = copy.deepcopy(self)

        # Merge unique filter bins
        merged_bins = list(set(list(self.bins) + list(filter.bins)))
        merged_filter.bins = merged_bins
        merged_filter.num_bins = len(merged_bins)

        return merged_filter

    def is_subset(self, other):
        """Determine if another filter is a subset of this filter.

        If all of the bins in the other filter are included as bins in this
        filter, then it is a subset of this filter.

        Parameters
        ----------
        other : Filter
            The filter to query as a subset of this filter

        Returns
        -------
        boolean
            Whether or not the other filter is a subset of this filter
        """
        if not isinstance(other, Filter):
            return False
        elif self.type != other.type:
            return False

        for bin in other.bins:
            if bin not in self.bins:
                return False

        return True

    def get_bin_index(self, filter_bin):
        """Returns the index in the Filter for some bin.

        Parameters
        ----------
        filter_bin : Integral or tuple
            The bin is the integer ID for 'material', 'surface', 'cell',
            'cellborn', and 'universe' Filters. The bin is an integer for the
            cell instance ID for 'distribcell' Filters. The bin is a 2-tuple of
            floats for 'energy' and 'energyout' filters corresponding to the
            energy boundaries of the bin of interest. The bin is an (x,y,z)
            3-tuple for 'mesh' filters corresponding to the mesh cell
            interest.

        Returns
        -------
        filter_index : Integral
             The index in the Tally data array for this filter bin.

        See also
        --------
        Filter.get_bin()

        """

        try:
            # Filter bins for a mesh are an (x,y,z) tuple
            if self.type == 'mesh':
                # Convert (x,y,z) to a single bin -- this is similar to
                # subroutine mesh_indices_to_bin in openmc/src/mesh.F90.
                if (len(self.mesh.dimension) == 3):
                    nx, ny, nz = self.mesh.dimension
                    val = (filter_bin[0] - 1) * ny * nz + \
                          (filter_bin[1] - 1) * nz + \
                          (filter_bin[2] - 1)
                else:
                    nx, ny = self.mesh.dimension
                    val = (filter_bin[0] - 1) * ny + \
                          (filter_bin[1] - 1)

                filter_index = val

            # Use lower energy bound to find index for energy Filters
            elif self.type in ['energy', 'energyout']:
                val = np.where(self.bins == filter_bin[0])[0][0]
                filter_index = val

            # Filter bins for distribcells are "IDs" of each unique placement
            # of the Cell in the Geometry (integers starting at 0)
            elif self.type == 'distribcell':
                filter_index = filter_bin

            # Use ID for all other Filters (e.g., material, cell, etc.)
            else:
                val = np.where(self.bins == filter_bin)[0][0]
                filter_index = val

        except ValueError:
            msg = 'Unable to get the bin index for Filter since "{0}" ' \
                  'is not one of the bins'.format(filter_bin)
            raise ValueError(msg)

        return filter_index

    def get_bin(self, bin_index):
        """Returns the filter bin for some filter bin index.

        Parameters
        ----------
        bin_index : Integral
            The zero-based index into the filter's array of bins. The bin
            index for 'material', 'surface', 'cell', 'cellborn', and 'universe'
            filters corresponds to the ID in the filter's list of bins. For
            'distribcell' tallies the bin_index necessarily can only be zero
            since only one cell can be tracked per tally. The bin index for
            'energy' and 'energyout' filters corresponds to the energy range of
            interest in the filter bins of energies. The bin index for 'mesh'
            filters is the index into the flattened array of (x,y) or (x,y,z)
            mesh cell bins.

        Returns
        -------
        bin : 1-, 2-, or 3-tuple of Real
            The bin in the Tally data array. The bin for 'material', surface',
            'cell', 'cellborn', 'universe' and 'distribcell' filters is a
            1-tuple of the ID corresponding to the appropriate filter bin.
            The bin for 'energy' and 'energyout' filters is a 2-tuple of the
            lower and upper energies bounding the energy interval for the filter
            bin. The bin for 'mesh' tallies is a 2-tuple or 3-tuple of the x,y
            or x,y,z mesh cell indices corresponding to the bin in a 2D/3D mesh.

        See also
        --------
        Filter.get_bin_index()

        """

        cv.check_type('bin_index', bin_index, Integral)
        cv.check_greater_than('bin_index', bin_index, 0, equality=True)
        cv.check_less_than('bin_index', bin_index, self.num_bins)

        if self.type == 'mesh':

            if (len(self.mesh.dimension) == 3):
                nx, ny, nz = self.mesh.dimension
                x = bin_index / (ny * nz)
                y = (bin_index - (x * ny * nz)) / nz
                z = bin_index - (x * ny * nz) - (y * nz)
                filter_bin = (x, y, z)
            else:
                nx, ny = self.mesh.dimension
                x = bin_index / ny
                y = bin_index - (x * ny)
                filter_bin = (x, y)

        elif self.type in ['energy', 'energyout']:
            filter_bin = (self.bins[bin_index], self.bins[bin_index+1])
        elif self.type == 'distribcell':
            filter_bin = (self.bins[0],)
        else:
            filter_bin = (self.bins[bin_index],)

        return filter_bin

    def get_pandas_dataframe(self, data_size, summary=None):
        """Builds a Pandas DataFrame for the Filter's bins.

        This method constructs a Pandas DataFrame object for the filter with
        columns annotated by filter bin information. This is a helper method
        for the Tally.get_pandas_dataframe(...) routine.

        This capability has been tested for Pandas >=0.13.1. However, it is
        recommended to use v0.16 or newer versions of Pandas since this method
        uses Pandas' Multi-index functionality.

        Parameters
        ----------
        data_size : Integral
            The total number of bins in the tally corresponding to this filter

        summary : None or Summary
            An optional Summary object to be used to construct columns for
            distribcell tally filters (default is None). The geometric
            information in the Summary object is embedded into a Multi-index
            column with a geometric "path" to each distribcell instance.
            NOTE: This option requires the OpenCG Python package.

        Returns
        -------
        pandas.DataFrame
            A Pandas DataFrame with columns of strings that characterize the
            filter's bins. The number of rows in the DataFrame is the same as
            the total number of bins in the corresponding tally, with the filter
            bin appropriately tiled to map to the corresponding tally bins.

            For 'cell', 'cellborn', 'surface', 'material', and 'universe'
            filters, the DataFrame includes a single column with the cell,
            surface, material or universe ID corresponding to each filter bin.

            For 'distribcell' filters, the DataFrame either includes:
            1) a single column with the cell instance IDs (without summary info)
            2) separate columns for the cell IDs, universe IDs, and lattice IDs
               and x,y,z cell indices corresponding to each (with summary info).

            For 'energy' and 'energyout' filters, the DataFrame include a single
            column with each element comprising a string with the lower, upper
            energy bounds for each filter bin.

            For 'mesh' filters, the DataFrame includes three columns for the
            x,y,z mesh cell indices corresponding to each filter bin.

        Raises
        ------
        ImportError
            When Pandas is not installed, or summary info is requested but
            OpenCG is not installed.

        See also
        --------
        Tally.get_pandas_dataframe(), CrossFilter.get_pandas_dataframe()

        """

        # Attempt to import Pandas
        try:
            import pandas as pd
        except ImportError:
            msg = 'The Pandas Python package must be installed on your system'
            raise ImportError(msg)

        # Initialize Pandas DataFrame
        df = pd.DataFrame()

        # mesh filters
        if self.type == 'mesh':

            # Initialize dictionary to build Pandas Multi-index column
            filter_dict = {}

            # Append Mesh ID as outermost index of mult-index
            mesh_key = 'mesh {0}'.format(self.mesh.id)

            # Find mesh dimensions - use 3D indices for simplicity
            if (len(self.mesh.dimension) == 3):
                nx, ny, nz = self.mesh.dimension
            else:
                nx, ny = self.mesh.dimension
                nz = 1

            # Generate multi-index sub-column for x-axis
            filter_bins = np.arange(1, nx+1)
            repeat_factor = ny * nz * self.stride
            filter_bins = np.repeat(filter_bins, repeat_factor)
            tile_factor = data_size / len(filter_bins)
            filter_bins = np.tile(filter_bins, tile_factor)
            filter_dict[(mesh_key, 'x')] = filter_bins

            # Generate multi-index sub-column for y-axis
            filter_bins = np.arange(1, ny+1)
            repeat_factor = nz * self.stride
            filter_bins = np.repeat(filter_bins, repeat_factor)
            tile_factor = data_size / len(filter_bins)
            filter_bins = np.tile(filter_bins, tile_factor)
            filter_dict[(mesh_key, 'y')] = filter_bins

            # Generate multi-index sub-column for z-axis
            filter_bins = np.arange(1, nz+1)
            repeat_factor = self.stride
            filter_bins = np.repeat(filter_bins, repeat_factor)
            tile_factor = data_size / len(filter_bins)
            filter_bins = np.tile(filter_bins, tile_factor)
            filter_dict[(mesh_key, 'z')] = filter_bins

            # Initialize a Pandas DataFrame from the mesh dictionary
            df = pd.concat([df, pd.DataFrame(filter_dict)])

        # distribcell filters
        elif self.type == 'distribcell':
            level_df = None

            if isinstance(summary, Summary):
                # Attempt to import the OpenCG package
                try:
                    import opencg
                except ImportError:
                    msg = 'The OpenCG package must be installed ' \
                          'to use a Summary for distribcell dataframes'
                    raise ImportError(msg)

                # Create and extract the OpenCG geometry the Summary
                summary.make_opencg_geometry()
                opencg_geometry = summary.opencg_geometry
                openmc_geometry = summary.openmc_geometry

                # Use OpenCG to compute the number of regions
                opencg_geometry.initializeCellOffsets()
                num_regions = opencg_geometry._num_regions

                # Initialize a dictionary mapping OpenMC distribcell
                # offsets to OpenCG LocalCoords linked lists
                offsets_to_coords = {}

                # Use OpenCG to compute LocalCoords linked list for
                # each region and store in dictionary
                for region in range(num_regions):
                    coords = opencg_geometry.findRegion(region)
                    path = opencg.get_path(coords)
                    cell_id = path[-1]

                    # If this region is in Cell corresponding to the
                    # distribcell filter bin, store it in dictionary
                    if cell_id == self.bins[0]:
                        offset = openmc_geometry.get_offset(path, self.offset)
                        offsets_to_coords[offset] = coords

                # Each distribcell offset is a DataFrame bin
                # Unravel the paths into DataFrame columns
                num_offsets = len(offsets_to_coords)

                # Initialize termination condition for while loop
                levels_remain = True
                counter = 0

                # Iterate over each level in the CSG tree hierarchy
                while levels_remain:
                    levels_remain = False

                    # Initialize dictionary to build Pandas Multi-index
                    # column for this level in the CSG tree hierarchy
                    level_dict = {}

                    # Initialize prefix Multi-index keys
                    counter += 1
                    level_key = 'level {0}'.format(counter)
                    univ_key = (level_key, 'univ', 'id')
                    cell_key = (level_key, 'cell', 'id')
                    lat_id_key = (level_key, 'lat', 'id')
                    lat_x_key = (level_key, 'lat', 'x')
                    lat_y_key = (level_key, 'lat', 'y')
                    lat_z_key = (level_key, 'lat', 'z')

                    # Allocate NumPy arrays for each CSG level and
                    # each Multi-index column in the DataFrame
                    level_dict[univ_key] = np.empty(num_offsets)
                    level_dict[cell_key] = np.empty(num_offsets)
                    level_dict[lat_id_key] = np.empty(num_offsets)
                    level_dict[lat_x_key] = np.empty(num_offsets)
                    level_dict[lat_y_key] = np.empty(num_offsets)
                    level_dict[lat_z_key] = np.empty(num_offsets)

                    # Initialize Multi-index columns to NaN - this is
                    # necessary since some distribcell instances may
                    # have very different LocalCoords linked lists
                    level_dict[univ_key][:] = np.NAN
                    level_dict[cell_key][:] = np.NAN
                    level_dict[lat_id_key][:] = np.NAN
                    level_dict[lat_x_key][:] = np.NAN
                    level_dict[lat_y_key][:] = np.NAN
                    level_dict[lat_z_key][:] = np.NAN

                    # Iterate over all regions (distribcell instances)
                    for offset in range(num_offsets):
                        coords = offsets_to_coords[offset]

                        # If entire LocalCoords has been unraveled into
                        # Multi-index columns already, continue
                        if coords is None:
                            continue

                        # Assign entry to Universe Multi-index column
                        if coords._type == 'universe':
                            level_dict[univ_key][offset] = coords._universe._id
                            level_dict[cell_key][offset] = coords._cell._id

                        # Assign entry to Lattice Multi-index column
                        else:
                            level_dict[lat_id_key][offset] = coords._lattice._id
                            level_dict[lat_x_key][offset] = coords._lat_x
                            level_dict[lat_y_key][offset] = coords._lat_y
                            level_dict[lat_z_key][offset] = coords._lat_z

                        # Move to next node in LocalCoords linked list
                        if coords._next is None:
                            offsets_to_coords[offset] = None
                        else:
                            offsets_to_coords[offset] = coords._next
                            levels_remain = True

                    # Tile the Multi-index columns
                    for level_key, level_bins in level_dict.items():
                        level_bins = np.repeat(level_bins, self.stride)
                        tile_factor = data_size / len(level_bins)
                        level_bins = np.tile(level_bins, tile_factor)
                        level_dict[level_key] = level_bins

                    # Initialize a Pandas DataFrame from the level dictionary
                    if level_df is None:
                        level_df = pd.DataFrame(level_dict)
                    else:
                        level_df = pd.concat([level_df, pd.DataFrame(level_dict)], axis=1)

            # Create DataFrame column for distribcell instances IDs
            # NOTE: This is performed regardless of whether the user
            # requests Summary geometric information
            filter_bins = np.arange(self.num_bins)
            filter_bins = np.repeat(filter_bins, self.stride)
            tile_factor = data_size / len(filter_bins)
            filter_bins = np.tile(filter_bins, tile_factor)
            filter_bins = filter_bins
            df = pd.DataFrame({self.type : filter_bins})

            # If OpenCG level info DataFrame was created, concatenate
            # with DataFrame of distribcell instance IDs
            if level_df is not None:
                level_df = level_df.dropna(axis=1, how='all')
                level_df = level_df.astype(np.int)
                df = pd.concat([level_df, df], axis=1)

        # energy, energyout filters
        elif 'energy' in self.type:
            bins = self.bins
            num_bins = self.num_bins

            # Create strings for
            template = '({0:.1e} - {1:.1e})'
            filter_bins = []
            for i in range(num_bins):
                filter_bins.append(template.format(bins[i], bins[i+1]))

            # Tile the energy bins into a DataFrame column
            filter_bins = np.repeat(filter_bins, self.stride)
            tile_factor = data_size / len(filter_bins)
            filter_bins = np.tile(filter_bins, tile_factor)
            filter_bins = filter_bins
            df = pd.concat([df, pd.DataFrame({self.type + ' [MeV]' : filter_bins})])

        # universe, material, surface, cell, and cellborn filters
        else:
            filter_bins = np.repeat(self.bins, self.stride)
            tile_factor = data_size / len(filter_bins)
            filter_bins = np.tile(filter_bins, tile_factor)
            filter_bins = filter_bins
            df = pd.concat([df, pd.DataFrame({self.type : filter_bins})])

        return df

    def __repr__(self):
        string = 'Filter\n'
        string += '{0: <16}{1}{2}\n'.format('\tType', '=\t', self.type)
        string += '{0: <16}{1}{2}\n'.format('\tBins', '=\t', self.bins)
        string += '{0: <16}{1}{2}\n'.format('\tOffset', '=\t', self.offset)
        return string<|MERGE_RESOLUTION|>--- conflicted
+++ resolved
@@ -8,17 +8,12 @@
 from openmc import Mesh
 from openmc.summary import Summary
 from openmc.constants import *
-<<<<<<< HEAD
 import openmc.checkvalue as cv
 
 
 if sys.version_info[0] >= 3:
     basestring = str
 
-=======
-from openmc.checkvalue import check_type, check_iterable_type, \
-                              check_greater_than, _isinstance
->>>>>>> fd94158f
 
 class Filter(object):
     """A filter used to constrain a tally to a specific criterion, e.g. only
@@ -155,7 +150,7 @@
             raise ValueError(msg)
 
         # If the bin edge is a single value, it is a Cell, Material, etc. ID
-        if not _isinstance(bins, Iterable):
+        if not cv._isinstance(bins, Iterable):
             bins = [bins]
 
         # If the bins are in a collection, convert it to a list
@@ -170,7 +165,7 @@
 
         elif self.type in ['energy', 'energyout']:
             for edge in bins:
-                if not _isinstance(edge, Real):
+                if not cv._isinstance(edge, Real):
                     msg = 'Unable to add bin edge "{0}" to a "{1}" Filter ' \
                           'since it is a non-integer or floating point ' \
                           'value'.format(edge, self.type)
@@ -194,7 +189,7 @@
                 msg = 'Unable to add bins "{0}" to a mesh Filter since ' \
                       'only a single mesh can be used per tally'.format(bins)
                 raise ValueError(msg)
-            elif not _isinstance(bins[0], Integral):
+            elif not cv._isinstance(bins[0], Integral):
                 msg = 'Unable to add bin "{0}" to mesh Filter since it ' \
                        'is a non-integer'.format(bins[0])
                 raise ValueError(msg)
