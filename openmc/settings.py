--- conflicted
+++ resolved
@@ -170,12 +170,7 @@
         The 'nuclides' list indicates what nuclides the method should be applied
         to. In its absence, the method will be applied to all nuclides with 0 K
         elastic scattering data present.
-<<<<<<< HEAD
-    run_mode : {'eigenvalue', 'fixed source', 'plot', 'volume', 'particle
-    restart'}
-=======
     run_mode : {'eigenvalue', 'fixed source', 'plot', 'volume', 'particle restart'}
->>>>>>> 5d2b3520
         The type of calculation to perform (default is 'eigenvalue')
     seed : int
         Seed for the linear congruential pseudorandom number generator
