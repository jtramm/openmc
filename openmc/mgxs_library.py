--- conflicted
+++ resolved
@@ -15,13 +15,8 @@
 # Supported incoming particle MGXS angular treatment representations
 _REPRESENTATIONS = ['isotropic', 'angle']
 _SCATTER_TYPES = ['tabular', 'legendre', 'histogram']
-<<<<<<< HEAD
 _XS_SHAPES = ["[G][G'][Order]", "[G]", "[G']", "[G][G']", "[DG]", "[G][DG]",
               "[G'][DG]"]
-=======
-_XS_SHAPES = ["[Order][G][G']", "[G]", "[G']", "[G][G']", "[DG]", "[G][DG]",
-              "[G'][DG]", "[G][G'][DG]"]
->>>>>>> 20a628e5
 
 
 class XSdata(object):
@@ -305,19 +300,12 @@
                                           self.num_delayed_groups)
             self._xs_shapes["[G'][DG]"] = (self.energy_groups.num_groups,
                                            self.num_delayed_groups)
-<<<<<<< HEAD
+            self._xs_shapes["[G][G'][DG]"] = (self.energy_groups.num_groups,
+                                              self.energy_groups.num_groups,
+                                              self.num_delayed_groups)
             self._xs_shapes["[G][G'][Order]"] \
                 = (self.energy_groups.num_groups,
                    self.energy_groups.num_groups, self.num_orders)
-=======
-            self._xs_shapes["[G][G'][DG]"] = (self.energy_groups.num_groups,
-                                              self.energy_groups.num_groups,
-                                              self.num_delayed_groups)
-
-            self._xs_shapes["[Order][G][G']"] \
-                = (self.num_orders, self.energy_groups.num_groups,
-                   self.energy_groups.num_groups)
->>>>>>> 20a628e5
 
             # If representation is by angle prepend num polar and num azim
             if self.representation == 'angle':
