import sys
from collections import OrderedDict
from collections.abc import Iterable, Mapping, MutableMapping
from io import StringIO
from itertools import chain
from math import log10
from numbers import Integral, Real
import os
import shutil
import tempfile
from warnings import warn

import numpy as np
import h5py

from . import HDF5_VERSION, HDF5_VERSION_MAJOR
<<<<<<< HEAD
from .ace import Library, Table, get_table, get_metadata
from .data import ATOMIC_SYMBOL, K_BOLTZMANN, EV_PER_MEV
=======
from .ace import Library, Table, get_table
from .data import ATOMIC_SYMBOL, K_BOLTZMANN, EV_PER_MEV, gnd_name
>>>>>>> a7869dce
from .endf import Evaluation, SUM_RULES, get_head_record, get_tab1_record
from .fission_energy import FissionEnergyRelease
from .function import Tabulated1D, Sum, ResonancesWithBackground
from .grid import linearize, thin
from .njoy import make_ace
from .product import Product
from .reaction import Reaction, _get_photon_products_ace
from . import resonance as res
from .urr import ProbabilityTables
import openmc.checkvalue as cv
from openmc.mixin import EqualityMixin


# Fractions of resonance widths used for reconstructing resonances
_RESONANCE_ENERGY_GRID = np.logspace(-3, 3, 61)


<<<<<<< HEAD
=======
def _get_metadata(zaid, metastable_scheme='nndc'):
    """Return basic identifying data for a nuclide with a given ZAID.

    Parameters
    ----------
    zaid : int
        ZAID (1000*Z + A) obtained from a library
    metastable_scheme : {'nndc', 'mcnp'}
        Determine how ZAID identifiers are to be interpreted in the case of
        a metastable nuclide. Because the normal ZAID (=1000*Z + A) does not
        encode metastable information, different conventions are used among
        different libraries. In MCNP libraries, the convention is to add 400
        for a metastable nuclide except for Am242m, for which 95242 is
        metastable and 95642 (or 1095242 in newer libraries) is the ground
        state. For NNDC libraries, ZAID is given as 1000*Z + A + 100*m.

    Returns
    -------
    name : str
        Name of the table
    element : str
        The atomic symbol of the isotope in the table; e.g., Zr.
    Z : int
        Number of protons in the nucleus
    mass_number : int
        Number of nucleons in the nucleus
    metastable : int
        Metastable state of the nucleus. A value of zero indicates ground state.

    """

    cv.check_type('zaid', zaid, int)
    cv.check_value('metastable_scheme', metastable_scheme, ['nndc', 'mcnp'])

    Z = zaid // 1000
    mass_number = zaid % 1000

    if metastable_scheme == 'mcnp':
        if zaid > 1000000:
            # New SZA format
            Z = Z % 1000
            if zaid == 1095242:
                metastable = 0
            else:
                metastable = zaid // 1000000
        else:
            if zaid == 95242:
                metastable = 1
            elif zaid == 95642:
                metastable = 0
            else:
                metastable = 1 if mass_number > 300 else 0
    elif metastable_scheme == 'nndc':
        metastable = 1 if mass_number > 300 else 0

    while mass_number > 3 * Z:
        mass_number -= 100

    # Determine name
    element = ATOMIC_SYMBOL[Z]
    name = gnd_name(Z, mass_number, metastable)

    return (name, element, Z, mass_number, metastable)


>>>>>>> a7869dce
class IncidentNeutron(EqualityMixin):
    """Continuous-energy neutron interaction data.

    This class stores data derived from an ENDF-6 format neutron interaction
    sublibrary. Instances of this class are not normally instantiated by the
    user but rather created using the factory methods
    :meth:`IncidentNeutron.from_hdf5`, :meth:`IncidentNeutron.from_ace`, and
    :math:`IncidentNeutron.from_endf`.

    Parameters
    ----------
    name : str
        Name of the nuclide using the GND naming convention
    atomic_number : int
        Number of protons in the target nucleus
    mass_number : int
        Number of nucleons in the target nucleus
    metastable : int
        Metastable state of the target nucleus. A value of zero indicates ground
        state.
    atomic_weight_ratio : float
        Atomic mass ratio of the target nuclide.
    kTs : Iterable of float
        List of temperatures of the target nuclide in the data set.
        The temperatures have units of eV.

    Attributes
    ----------
    atomic_number : int
        Number of protons in the target nucleus
    atomic_symbol : str
        Atomic symbol of the nuclide, e.g., 'Zr'
    atomic_weight_ratio : float
        Atomic weight ratio of the target nuclide.
    fission_energy : None or openmc.data.FissionEnergyRelease
        The energy released by fission, tabulated by component (e.g. prompt
        neutrons or beta particles) and dependent on incident neutron energy
    mass_number : int
        Number of nucleons in the target nucleus
    metastable : int
        Metastable state of the target nucleus. A value of zero indicates ground
        state.
    name : str
        Name of the nuclide using the GND naming convention
    reactions : collections.OrderedDict
        Contains the cross sections, secondary angle and energy distributions,
        and other associated data for each reaction. The keys are the MT values
        and the values are Reaction objects.
    resonances : openmc.data.Resonances or None
        Resonance parameters
    summed_reactions : collections.OrderedDict
        Contains summed cross sections, e.g., the total cross section. The keys
        are the MT values and the values are Reaction objects.
    temperatures : list of str
        List of string representations the temperatures of the target nuclide
        in the data set.  The temperatures are strings of the temperature,
        rounded to the nearest integer; e.g., '294K'
    kTs : Iterable of float
        List of temperatures of the target nuclide in the data set.
        The temperatures have units of eV.
    urr : dict
        Dictionary whose keys are temperatures (e.g., '294K') and values are
        unresolved resonance region probability tables.

    """

    def __init__(self, name, atomic_number, mass_number, metastable,
                 atomic_weight_ratio, kTs):
        self.name = name
        self.atomic_number = atomic_number
        self.mass_number = mass_number
        self.metastable = metastable
        self.atomic_weight_ratio = atomic_weight_ratio
        self.kTs = kTs
        self.energy = {}
        self._fission_energy = None
        self.reactions = OrderedDict()
        self.summed_reactions = OrderedDict()
        self._urr = {}
        self._resonances = None

    def __contains__(self, mt):
        return mt in self.reactions or mt in self.summed_reactions

    def __getitem__(self, mt):
        if mt in self.reactions:
            return self.reactions[mt]
        elif mt in self.summed_reactions:
            return self.summed_reactions[mt]
        else:
            raise KeyError('No reaction with MT={}.'.format(mt))

    def __repr__(self):
        return "<IncidentNeutron: {}>".format(self.name)

    def __iter__(self):
        return iter(self.reactions.values())

    @property
    def name(self):
        return self._name

    @property
    def atomic_number(self):
        return self._atomic_number

    @property
    def mass_number(self):
        return self._mass_number

    @property
    def metastable(self):
        return self._metastable

    @property
    def atomic_weight_ratio(self):
        return self._atomic_weight_ratio

    @property
    def fission_energy(self):
        return self._fission_energy

    @property
    def reactions(self):
        return self._reactions

    @property
    def resonances(self):
        return self._resonances

    @property
    def summed_reactions(self):
        return self._summed_reactions

    @property
    def urr(self):
        return self._urr

    @property
    def temperatures(self):
        return ["{}K".format(int(round(kT / K_BOLTZMANN))) for kT in self.kTs]

    @name.setter
    def name(self, name):
        cv.check_type('name', name, str)
        self._name = name

    @property
    def atomic_symbol(self):
        return ATOMIC_SYMBOL[self.atomic_number]

    @atomic_number.setter
    def atomic_number(self, atomic_number):
        cv.check_type('atomic number', atomic_number, Integral)
        cv.check_greater_than('atomic number', atomic_number, 0, True)
        self._atomic_number = atomic_number

    @mass_number.setter
    def mass_number(self, mass_number):
        cv.check_type('mass number', mass_number, Integral)
        cv.check_greater_than('mass number', mass_number, 0, True)
        self._mass_number = mass_number

    @metastable.setter
    def metastable(self, metastable):
        cv.check_type('metastable', metastable, Integral)
        cv.check_greater_than('metastable', metastable, 0, True)
        self._metastable = metastable

    @atomic_weight_ratio.setter
    def atomic_weight_ratio(self, atomic_weight_ratio):
        cv.check_type('atomic weight ratio', atomic_weight_ratio, Real)
        cv.check_greater_than('atomic weight ratio', atomic_weight_ratio, 0.0)
        self._atomic_weight_ratio = atomic_weight_ratio

    @fission_energy.setter
    def fission_energy(self, fission_energy):
        cv.check_type('fission energy release', fission_energy,
                      FissionEnergyRelease)
        self._fission_energy = fission_energy

    @reactions.setter
    def reactions(self, reactions):
        cv.check_type('reactions', reactions, Mapping)
        self._reactions = reactions

    @resonances.setter
    def resonances(self, resonances):
        cv.check_type('resonances', resonances, res.Resonances)
        self._resonances = resonances

    @summed_reactions.setter
    def summed_reactions(self, summed_reactions):
        cv.check_type('summed reactions', summed_reactions, Mapping)
        self._summed_reactions = summed_reactions

    @urr.setter
    def urr(self, urr):
        cv.check_type('probability table dictionary', urr, MutableMapping)
        for key, value in urr:
            cv.check_type('probability table temperature', key, str)
            cv.check_type('probability tables', value, ProbabilityTables)
        self._urr = urr

    def add_temperature_from_ace(self, ace_or_filename, metastable_scheme='nndc'):
        """Append data from an ACE file at a different temperature.

        Parameters
        ----------
        ace_or_filename : openmc.data.ace.Table or str
            ACE table to read from. If given as a string, it is assumed to be
            the filename for the ACE file.
        metastable_scheme : {'nndc', 'mcnp'}
            Determine how ZAID identifiers are to be interpreted in the case of
            a metastable nuclide. Because the normal ZAID (=1000*Z + A) does not
            encode metastable information, different conventions are used among
            different libraries. In MCNP libraries, the convention is to add 400
            for a metastable nuclide except for Am242m, for which 95242 is
            metastable and 95642 (or 1095242 in newer libraries) is the ground
            state. For NNDC libraries, ZAID is given as 1000*Z + A + 100*m.

        """

        data = IncidentNeutron.from_ace(ace_or_filename, metastable_scheme)

        # Check if temprature already exists
        strT = data.temperatures[0]
        if strT in self.temperatures:
            warn('Cross sections at T={} already exist.'.format(strT))
            return

        # Check that name matches
        if data.name != self.name:
            raise ValueError('Data provided for an incorrect nuclide.')

        # Add temperature
        self.kTs += data.kTs

        # Add energy grid
        self.energy[strT] = data.energy[strT]

        # Add normal and summed reactions
        for mt in chain(data.reactions, data.summed_reactions):
            if mt in self:
                self[mt].xs[strT] = data[mt].xs[strT]
            else:
                warn("Tried to add cross sections for MT={} at T={} but this "
                     "reaction doesn't exist.".format(mt, strT))

        # Add probability tables
        if strT in data.urr:
            self.urr[strT] = data.urr[strT]

    def add_elastic_0K_from_endf(self, filename, overwrite=False):
        """Append 0K elastic scattering cross section from an ENDF file.

        Parameters
        ----------
        filename : str
            Path to ENDF file
        overwrite : bool
            If existing 0 K data is present, this flag can be used to indicate
            that it should be overwritten. Otherwise, an exception will be
            thrown.

        Raises
        ------
        ValueError
            If 0 K data is already present and the `overwrite` parameter is
            False.

        """
        # Check for existing data
        if '0K' in self.energy and not overwrite:
            raise ValueError('0 K data already exists for this nuclide.')

        data = type(self).from_endf(filename)
        if data.resonances is not None:
            x = []
            y = []
            for rr in data.resonances:
                if isinstance(rr, res.RMatrixLimited):
                    raise TypeError('R-Matrix Limited not supported.')
                elif isinstance(rr, res.Unresolved):
                    continue

                # Get energies/widths for resonances
                e_peak = rr.parameters['energy'].values
                if isinstance(rr, res.MultiLevelBreitWigner):
                    gamma = rr.parameters['totalWidth'].values
                elif isinstance(rr, res.ReichMoore):
                    df = rr.parameters
                    gamma = (df['neutronWidth'] +
                             df['captureWidth'] +
                             abs(df['fissionWidthA']) +
                             abs(df['fissionWidthB'])).values

                # Determine peak energies and widths
                e_min, e_max = rr.energy_min, rr.energy_max
                in_range = (e_peak > e_min) & (e_peak < e_max)
                e_peak = e_peak[in_range]
                gamma = gamma[in_range]

                # Get midpoints between resonances (use min/max energy of
                # resolved region as absolute lower/upper bound)
                e_mid = np.concatenate(
                    ([e_min], (e_peak[1:] + e_peak[:-1])/2, [e_max]))

                # Add grid around each resonance that includes the peak +/- the
                # width times each value in _RESONANCE_ENERGY_GRID. Values are
                # constrained so that points around one resonance don't overlap
                # with points around another. This algorithm is from Fudge.
                energies = []
                for e, g, e_lower, e_upper in zip(e_peak, gamma, e_mid[:-1],
                                                  e_mid[1:]):
                    e_left = e - g*_RESONANCE_ENERGY_GRID
                    energies.append(e_left[e_left > e_lower][::-1])
                    e_right = e + g*_RESONANCE_ENERGY_GRID[1:]
                    energies.append(e_right[e_right < e_upper])

                # Concatenate all points
                energies = np.concatenate(energies)

                # Create 1000 equal log-spaced energies over RRR, combine with
                # resonance peaks and half-height energies
                e_log = np.logspace(log10(e_min), log10(e_max), 1000)
                energies = np.union1d(e_log, energies)

                # Linearize and thin cross section
                xi, yi = linearize(energies, data[2].xs['0K'])
                xi, yi = thin(xi, yi)

                # If there are multiple resolved resonance ranges (e.g. Pu239 in
                # ENDF/B-VII.1), combine them
                x = np.concatenate((x, xi))
                y = np.concatenate((y, yi))
        else:
            energies = data[2].xs['0K'].x
            x, y = linearize(energies, data[2].xs['0K'])
            x, y = thin(x, y)

        # Set 0K energy grid and elastic scattering cross section
        self.energy['0K'] = x
        self[2].xs['0K'] = Tabulated1D(x, y)

    def get_reaction_components(self, mt):
        """Determine what reactions make up summed reaction.

        Parameters
        ----------
        mt : int
            ENDF MT number of the reaction to find components of.

        Returns
        -------
        mts : list of int
            ENDF MT numbers of reactions that make up the summed reaction and
            have cross sections provided.

        """
        if mt in self.reactions:
            return [mt]
        elif mt in SUM_RULES:
            mts = SUM_RULES[mt]
        else:
            return []
        complete = False
        while not complete:
            new_mts = []
            complete = True
            for i, mt_i in enumerate(mts):
                if mt_i in self.reactions:
                    new_mts.append(mt_i)
                elif mt_i in SUM_RULES:
                    new_mts += SUM_RULES[mt_i]
                    complete = False
            mts = new_mts
        return mts

    def export_to_hdf5(self, path, mode='a', libver='earliest'):
        """Export incident neutron data to an HDF5 file.

        Parameters
        ----------
        path : str
            Path to write HDF5 file to
        mode : {'r', r+', 'w', 'x', 'a'}
            Mode that is used to open the HDF5 file. This is the second argument
            to the :class:`h5py.File` constructor.
        libver : {'earliest', 'latest'}
            Compatibility mode for the HDF5 file. 'latest' will produce files
            that are less backwards compatible but have performance benefits.

        """
        # If data come from ENDF, don't allow exporting to HDF5
        if hasattr(self, '_evaluation'):
            raise NotImplementedError('Cannot export incident neutron data that '
                                      'originated from an ENDF file.')

        # Open file and write version
        f = h5py.File(path, mode, libver=libver)
        f.attrs['filetype'] = np.string_('data_neutron')
        f.attrs['version'] = np.array(HDF5_VERSION)

        # Write basic data
        g = f.create_group(self.name)
        g.attrs['Z'] = self.atomic_number
        g.attrs['A'] = self.mass_number
        g.attrs['metastable'] = self.metastable
        g.attrs['atomic_weight_ratio'] = self.atomic_weight_ratio
        ktg = g.create_group('kTs')
        for i, temperature in enumerate(self.temperatures):
            ktg.create_dataset(temperature, data=self.kTs[i])

        # Write energy grid
        eg = g.create_group('energy')
        for temperature in self.temperatures:
            eg.create_dataset(temperature, data=self.energy[temperature])

        # Write 0K energy grid if needed
        if '0K' in self.energy and '0K' not in eg:
            eg.create_dataset('0K', data=self.energy['0K'])

        # Write reaction data
        rxs_group = g.create_group('reactions')
        for rx in self.reactions.values():
            rx_group = rxs_group.create_group('reaction_{:03}'.format(rx.mt))
            rx.to_hdf5(rx_group)

            # Write total nu data if available
            if len(rx.derived_products) > 0 and 'total_nu' not in g:
                tgroup = g.create_group('total_nu')
                rx.derived_products[0].to_hdf5(tgroup)

        # Write unresolved resonance probability tables
        if self.urr:
            urr_group = g.create_group('urr')
            for temperature, urr in self.urr.items():
                tgroup = urr_group.create_group(temperature)
                urr.to_hdf5(tgroup)

        # Write fission energy release data
        if self.fission_energy is not None:
            fer_group = g.create_group('fission_energy_release')
            self.fission_energy.to_hdf5(fer_group)

        f.close()

    @classmethod
    def from_hdf5(cls, group_or_filename):
        """Generate continuous-energy neutron interaction data from HDF5 group

        Parameters
        ----------
        group_or_filename : h5py.Group or str
            HDF5 group containing interaction data. If given as a string, it is
            assumed to be the filename for the HDF5 file, and the first group is
            used to read from.

        Returns
        -------
        openmc.data.IncidentNeutron
            Continuous-energy neutron interaction data

        """
        if isinstance(group_or_filename, h5py.Group):
            group = group_or_filename
        else:
            h5file = h5py.File(group_or_filename, 'r')

            # Make sure version matches
            if 'version' in h5file.attrs:
                major, minor = h5file.attrs['version']
                if major != HDF5_VERSION_MAJOR:
                    raise IOError(
                        'HDF5 data format uses version {}.{} whereas your '
                        'installation of the OpenMC Python API expects version '
                        '{}.x.'.format(major, minor, HDF5_VERSION_MAJOR))
            else:
                raise IOError(
                    'HDF5 data does not indicate a version. Your installation of '
                    'the OpenMC Python API expects version {}.x data.'
                    .format(HDF5_VERSION_MAJOR))

            group = list(h5file.values())[0]

        name = group.name[1:]
        atomic_number = group.attrs['Z']
        mass_number = group.attrs['A']
        metastable = group.attrs['metastable']
        atomic_weight_ratio = group.attrs['atomic_weight_ratio']
        kTg = group['kTs']
        kTs = []
        for temp in kTg:
            kTs.append(kTg[temp].value)

        data = cls(name, atomic_number, mass_number, metastable,
                   atomic_weight_ratio, kTs)

        # Read energy grid
        e_group = group['energy']
        for temperature, dset in e_group.items():
            data.energy[temperature] = dset.value

        # Read reaction data
        rxs_group = group['reactions']
        for name, obj in sorted(rxs_group.items()):
            if name.startswith('reaction_'):
                rx = Reaction.from_hdf5(obj, data.energy)
                data.reactions[rx.mt] = rx

                # Read total nu data if available
                if rx.mt in (18, 19, 20, 21, 38) and 'total_nu' in group:
                    tgroup = group['total_nu']
                    rx.derived_products.append(Product.from_hdf5(tgroup))

        # Build summed reactions.  Start from the highest MT number because
        # high MTs never depend on lower MTs.
        for mt_sum in sorted(SUM_RULES, reverse=True):
            if mt_sum not in data:
                rxs = [data[mt] for mt in SUM_RULES[mt_sum] if mt in data]
                if len(rxs) > 0:
                    data.summed_reactions[mt_sum] = rx = Reaction(mt_sum)
                    if rx.mt == 18 and 'total_nu' in group:
                        tgroup = group['total_nu']
                        rx.derived_products.append(Product.from_hdf5(tgroup))
                    for T in data.temperatures:
                        rx.xs[T] = Sum([rx_i.xs[T] for rx_i in rxs])

        # Read unresolved resonance probability tables
        if 'urr' in group:
            urr_group = group['urr']
            for temperature, tgroup in urr_group.items():
                data.urr[temperature] = ProbabilityTables.from_hdf5(tgroup)

        # Read fission energy release data
        if 'fission_energy_release' in group:
            fer_group = group['fission_energy_release']
            data.fission_energy = FissionEnergyRelease.from_hdf5(fer_group)

        return data

    @classmethod
    def from_ace(cls, ace_or_filename, metastable_scheme='nndc'):
        """Generate incident neutron continuous-energy data from an ACE table

        Parameters
        ----------
        ace_or_filename : openmc.data.ace.Table or str
            ACE table to read from. If the value is a string, it is assumed to
            be the filename for the ACE file.
        metastable_scheme : {'nndc', 'mcnp'}
            Determine how ZAID identifiers are to be interpreted in the case of
            a metastable nuclide. Because the normal ZAID (=1000*Z + A) does not
            encode metastable information, different conventions are used among
            different libraries. In MCNP libraries, the convention is to add 400
            for a metastable nuclide except for Am242m, for which 95242 is
            metastable and 95642 (or 1095242 in newer libraries) is the ground
            state. For NNDC libraries, ZAID is given as 1000*Z + A + 100*m.

        Returns
        -------
        openmc.data.IncidentNeutron
            Incident neutron continuous-energy data

        """

        # First obtain the data for the first provided ACE table/file
        if isinstance(ace_or_filename, Table):
            ace = ace_or_filename
        else:
            ace = get_table(ace_or_filename)

        # If mass number hasn't been specified, make an educated guess
        zaid, xs = ace.name.split('.')
        name, element, Z, mass_number, metastable = \
            get_metadata(int(zaid), metastable_scheme)

        # Assign temperature to the running list
        kTs = [ace.temperature*EV_PER_MEV]

        data = cls(name, Z, mass_number, metastable,
                   ace.atomic_weight_ratio, kTs)

        # Get string of temperature to use as a dictionary key
        strT = data.temperatures[0]

        # Read energy grid
        n_energy = ace.nxs[3]
        energy = ace.xss[ace.jxs[1]:ace.jxs[1] + n_energy]*EV_PER_MEV
        data.energy[strT] = energy
        total_xs = ace.xss[ace.jxs[1] + n_energy:ace.jxs[1] + 2 * n_energy]
        absorption_xs = ace.xss[ace.jxs[1] + 2 * n_energy:ace.jxs[1] +
                                3 * n_energy]

        # Create summed reactions (total and absorption)
        total = Reaction(1)
        total.xs[strT] = Tabulated1D(energy, total_xs)
        data.summed_reactions[1] = total

        if np.count_nonzero(absorption_xs) > 0:
            absorption = Reaction(27)
            absorption.xs[strT] = Tabulated1D(energy, absorption_xs)
            data.summed_reactions[27] = absorption

        # Read each reaction
        n_reaction = ace.nxs[4] + 1
        for i in range(n_reaction):
            rx = Reaction.from_ace(ace, i)
            data.reactions[rx.mt] = rx

        # Some photon production reactions may be assigned to MTs that don't
        # exist, usually MT=4. In this case, we create a new reaction and add
        # them
        n_photon_reactions = ace.nxs[6]
        photon_mts = ace.xss[ace.jxs[13]:ace.jxs[13] +
                             n_photon_reactions].astype(int)

        for mt in np.unique(photon_mts // 1000):
            if mt not in data:
                if mt not in SUM_RULES:
                    warn('Photon production is present for MT={} but no '
                         'cross section is given.'.format(mt))
                    continue

                # Create summed reaction with appropriate cross section
                rx = Reaction(mt)
                mts = data.get_reaction_components(mt)
                if len(mts) == 0:
                    warn('Photon production is present for MT={} but no '
                         'reaction components exist.'.format(mt))
                    continue
                rx.xs[strT] = Sum([data.reactions[mt_i].xs[strT]
                                   for mt_i in mts])

                # Determine summed cross section
                rx.products += _get_photon_products_ace(ace, rx)
                data.summed_reactions[mt] = rx

        # Read unresolved resonance probability tables
        urr = ProbabilityTables.from_ace(ace)
        if urr is not None:
            data.urr[strT] = urr

        return data

    @classmethod
    def from_endf(cls, ev_or_filename):
        """Generate incident neutron continuous-energy data from an ENDF evaluation

        Parameters
        ----------
        ev_or_filename : openmc.data.endf.Evaluation or str
            ENDF evaluation to read from. If given as a string, it is assumed to
            be the filename for the ENDF file.

        Returns
        -------
        openmc.data.IncidentNeutron
            Incident neutron continuous-energy data

        """
        if isinstance(ev_or_filename, Evaluation):
            ev = ev_or_filename
        else:
            ev = Evaluation(ev_or_filename)

        atomic_number = ev.target['atomic_number']
        mass_number = ev.target['mass_number']
        metastable = ev.target['isomeric_state']
        atomic_weight_ratio = ev.target['mass']
        temperature = ev.target['temperature']

        # Determine name
        element = ATOMIC_SYMBOL[atomic_number]
        if metastable > 0:
            name = '{}{}_m{}'.format(element, mass_number, metastable)
        else:
            name = '{}{}'.format(element, mass_number)

        # Instantiate incident neutron data
        data = cls(name, atomic_number, mass_number, metastable,
                   atomic_weight_ratio, temperature)

        if (2, 151) in ev.section:
            data.resonances = res.Resonances.from_endf(ev)

        # Read each reaction
        for mf, mt, nc, mod in ev.reaction_list:
            if mf == 3:
                data.reactions[mt] = Reaction.from_endf(ev, mt)

        # Replace cross sections for elastic, capture, fission
        try:
            if any(isinstance(r, res._RESOLVED) for r in data.resonances):
                for mt in (2, 102, 18):
                    if mt in data.reactions:
                        rx = data.reactions[mt]
                        rx.xs['0K'] = ResonancesWithBackground(
                            data.resonances, rx.xs['0K'], mt)
        except ValueError:
            # Thrown if multiple resolved ranges (e.g. Pu239 in ENDF/B-VII.1)
            pass

        # If first-chance, second-chance, etc. fission are present, check
        # whether energy distributions were specified in MF=5. If not, copy the
        # energy distribution from MT=18.
        for mt, rx in data.reactions.items():
            if mt in (19, 20, 21, 38):
                if (5, mt) not in ev.section:
                    neutron = data.reactions[18].products[0]
                    rx.products[0].applicability = neutron.applicability
                    rx.products[0].distribution = neutron.distribution

        # Read fission energy release (requires that we already know nu for
        # fission)
        if (1, 458) in ev.section:
            data.fission_energy = FissionEnergyRelease.from_endf(ev, data)

        data._evaluation = ev
        return data

    @classmethod
    def from_njoy(cls, filename, temperatures=None, **kwargs):
        """Generate incident neutron data by running NJOY.

        Parameters
        ----------
        filename : str
            Path to ENDF evaluation
        temperatures : iterable of float
            Temperatures in Kelvin to produce data at. If omitted, data is
            produced at room temperature (293.6 K)
        **kwargs
            Keyword arguments passed to :func:`openmc.data.njoy.make_ace`

        Returns
        -------
        data : openmc.data.IncidentNeutron
            Incident neutron continuous-energy data

        """
        with tempfile.TemporaryDirectory() as tmpdir:
            # Run NJOY to create an ACE library
            ace_file = os.path.join(tmpdir, 'ace')
            xsdir_file = os.path.join(tmpdir, 'xsdir')
            pendf_file = os.path.join(tmpdir, 'pendf')
            make_ace(filename, temperatures, ace_file, xsdir_file,
                     pendf_file, **kwargs)

            # Create instance from ACE tables within library
            lib = Library(ace_file)
            data = cls.from_ace(lib.tables[0])
            for table in lib.tables[1:]:
                data.add_temperature_from_ace(table)

            # Add fission energy release data
            ev = Evaluation(filename)
            if (1, 458) in ev.section:
                data.fission_energy = FissionEnergyRelease.from_endf(ev, data)

            # Add 0K elastic scattering cross section
            if '0K' not in data.energy:
                pendf = Evaluation(pendf_file)
                file_obj = StringIO(pendf.section[3, 2])
                get_head_record(file_obj)
                params, xs = get_tab1_record(file_obj)
                data.energy['0K'] = xs.x
                data[2].xs['0K'] = xs

        return data<|MERGE_RESOLUTION|>--- conflicted
+++ resolved
@@ -14,13 +14,8 @@
 import h5py
 
 from . import HDF5_VERSION, HDF5_VERSION_MAJOR
-<<<<<<< HEAD
 from .ace import Library, Table, get_table, get_metadata
 from .data import ATOMIC_SYMBOL, K_BOLTZMANN, EV_PER_MEV
-=======
-from .ace import Library, Table, get_table
-from .data import ATOMIC_SYMBOL, K_BOLTZMANN, EV_PER_MEV, gnd_name
->>>>>>> a7869dce
 from .endf import Evaluation, SUM_RULES, get_head_record, get_tab1_record
 from .fission_energy import FissionEnergyRelease
 from .function import Tabulated1D, Sum, ResonancesWithBackground
@@ -38,74 +33,6 @@
 _RESONANCE_ENERGY_GRID = np.logspace(-3, 3, 61)
 
 
-<<<<<<< HEAD
-=======
-def _get_metadata(zaid, metastable_scheme='nndc'):
-    """Return basic identifying data for a nuclide with a given ZAID.
-
-    Parameters
-    ----------
-    zaid : int
-        ZAID (1000*Z + A) obtained from a library
-    metastable_scheme : {'nndc', 'mcnp'}
-        Determine how ZAID identifiers are to be interpreted in the case of
-        a metastable nuclide. Because the normal ZAID (=1000*Z + A) does not
-        encode metastable information, different conventions are used among
-        different libraries. In MCNP libraries, the convention is to add 400
-        for a metastable nuclide except for Am242m, for which 95242 is
-        metastable and 95642 (or 1095242 in newer libraries) is the ground
-        state. For NNDC libraries, ZAID is given as 1000*Z + A + 100*m.
-
-    Returns
-    -------
-    name : str
-        Name of the table
-    element : str
-        The atomic symbol of the isotope in the table; e.g., Zr.
-    Z : int
-        Number of protons in the nucleus
-    mass_number : int
-        Number of nucleons in the nucleus
-    metastable : int
-        Metastable state of the nucleus. A value of zero indicates ground state.
-
-    """
-
-    cv.check_type('zaid', zaid, int)
-    cv.check_value('metastable_scheme', metastable_scheme, ['nndc', 'mcnp'])
-
-    Z = zaid // 1000
-    mass_number = zaid % 1000
-
-    if metastable_scheme == 'mcnp':
-        if zaid > 1000000:
-            # New SZA format
-            Z = Z % 1000
-            if zaid == 1095242:
-                metastable = 0
-            else:
-                metastable = zaid // 1000000
-        else:
-            if zaid == 95242:
-                metastable = 1
-            elif zaid == 95642:
-                metastable = 0
-            else:
-                metastable = 1 if mass_number > 300 else 0
-    elif metastable_scheme == 'nndc':
-        metastable = 1 if mass_number > 300 else 0
-
-    while mass_number > 3 * Z:
-        mass_number -= 100
-
-    # Determine name
-    element = ATOMIC_SYMBOL[Z]
-    name = gnd_name(Z, mass_number, metastable)
-
-    return (name, element, Z, mass_number, metastable)
-
-
->>>>>>> a7869dce
 class IncidentNeutron(EqualityMixin):
     """Continuous-energy neutron interaction data.
 
@@ -113,7 +40,7 @@
     sublibrary. Instances of this class are not normally instantiated by the
     user but rather created using the factory methods
     :meth:`IncidentNeutron.from_hdf5`, :meth:`IncidentNeutron.from_ace`, and
-    :math:`IncidentNeutron.from_endf`.
+    :meth:`IncidentNeutron.from_endf`.
 
     Parameters
     ----------
