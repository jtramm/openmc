--- conflicted
+++ resolved
@@ -342,16 +342,13 @@
 
 enum class SolverType { MONTE_CARLO, RANDOM_RAY };
 
-<<<<<<< HEAD
 enum class RandomRayVolumeEstimator {
   NAIVE,
   SIMULATION_AVERAGED,
   SEGMENT_CORRECTED,
   HYBRID
 };
-=======
 enum class RandomRaySourceShape { FLAT, LINEAR, LINEAR_XY };
->>>>>>> 9d9b2dac
 
 //==============================================================================
 // Geometry Constants
