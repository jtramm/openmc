#include "openmc/plot.h"

#include <algorithm>
#include <fstream>
#include <sstream>

#include <fmt/core.h>
#include <fmt/ostream.h>
#include "xtensor/xview.hpp"

#include "openmc/constants.h"
#include "openmc/file_utils.h"
#include "openmc/geometry.h"
#include "openmc/error.h"
#include "openmc/hdf5_interface.h"
#include "openmc/material.h"
#include "openmc/mesh.h"
#include "openmc/message_passing.h"
#include "openmc/output.h"
#include "openmc/particle.h"
#include "openmc/progress_bar.h"
#include "openmc/random_lcg.h"
#include "openmc/settings.h"
#include "openmc/simulation.h"
#include "openmc/string_utils.h"

namespace openmc {

//==============================================================================
// Constants
//==============================================================================


constexpr int PLOT_LEVEL_LOWEST {-1}; //!< lower bound on plot universe level
constexpr int32_t NOT_FOUND {-2};
constexpr int32_t OVERLAP {-3};

IdData::IdData(size_t h_res, size_t v_res)
  : data_({v_res, h_res, 2}, NOT_FOUND)
{ }

void
IdData::set_value(size_t y, size_t x, const Particle& p, int level) {
<<<<<<< HEAD
  Cell* c = &model::cells[p.coord_[level].cell];
  data_(y,x,0) = c->id_;
=======
  // set cell data
  if (p.n_coord_ <= level) {
    data_(y, x, 0) = NOT_FOUND;
  } else {
    data_(y, x, 0) = model::cells.at(p.coord_.at(level).cell)->id_;
  }

  // set material data
  Cell* c = model::cells.at(p.coord_.at(p.n_coord_ - 1).cell).get();
>>>>>>> 763817d6
  if (p.material_ == MATERIAL_VOID) {
    data_(y, x, 1) = MATERIAL_VOID;
    return;
  } else if (c->type_ == Fill::MATERIAL) {
    Material* m = model::materials.at(p.material_).get();
    data_(y, x, 1) = m->id_;
  }
}

void IdData::set_overlap(size_t y, size_t x) {
  xt::view(data_, y, x, xt::all()) = OVERLAP;
}

PropertyData::PropertyData(size_t h_res, size_t v_res)
  : data_({v_res, h_res, 2}, NOT_FOUND)
{ }

void
PropertyData::set_value(size_t y, size_t x, const Particle& p, int level) {
<<<<<<< HEAD
  Cell* c = &model::cells[p.coord_[level].cell];
=======
  Cell* c = model::cells.at(p.coord_.at(p.n_coord_ - 1).cell).get();
>>>>>>> 763817d6
  data_(y,x,0) = (p.sqrtkT_ * p.sqrtkT_) / K_BOLTZMANN;
  if (c->type_ != Fill::UNIVERSE && p.material_ != MATERIAL_VOID) {
    Material* m = model::materials.at(p.material_).get();
    data_(y,x,1) = m->density_gpcc_;
  }
}

void PropertyData::set_overlap(size_t y, size_t x) {
  data_(y, x) = OVERLAP;
}

//==============================================================================
// Global variables
//==============================================================================

namespace model {

std::unordered_map<int, int> plot_map;
std::vector<Plot> plots;
uint64_t plotter_seed = 1;

} // namespace model

//==============================================================================
// RUN_PLOT controls the logic for making one or many plots
//==============================================================================

extern "C"
int openmc_plot_geometry()
{
  for (auto& pl : model::plots) {
    write_message(5, "Processing plot {}: {}...", pl.id_, pl.path_plot_);

    if (PlotType::slice == pl.type_) {
      // create 2D image
      create_ppm(pl);
    } else if (PlotType::voxel == pl.type_) {
      // create voxel file for 3D viewing
      create_voxel(pl);
    }
  }
  return 0;
}


void read_plots_xml()
{
  // Check if plots.xml exists
  std::string filename = settings::path_input + "plots.xml";
  if (!file_exists(filename)) {
    fatal_error(fmt::format("Plots XML file '{}' does not exist!", filename));
  }

  write_message("Reading plot XML file...", 5);

  // Parse plots.xml file
  pugi::xml_document doc;
  doc.load_file(filename.c_str());

  pugi::xml_node root = doc.document_element();
  for (auto node : root.children("plot")) {
    model::plots.emplace_back(node);
    model::plot_map[model::plots.back().id_] = model::plots.size() - 1;
  }
}

//==============================================================================
// CREATE_PPM creates an image based on user input from a plots.xml <plot>
// specification in the portable pixmap format (PPM)
//==============================================================================

void create_ppm(Plot const& pl)
{

  size_t width = pl.pixels_[0];
  size_t height = pl.pixels_[1];

  ImageData data({width, height}, pl.not_found_);

  // generate ids for the plot
  auto ids = pl.get_map<IdData>();

  // assign colors
  for (size_t y = 0; y < height; y++) {
    for (size_t x = 0; x < width; x++) {
      auto id = ids.data_(y, x, pl.color_by_);
      // no setting needed if not found
      if (id == NOT_FOUND) { continue; }
      if (id == OVERLAP) {
        data(x,y) = pl.overlap_color_;
        continue;
      }
      if (PlotColorBy::cells == pl.color_by_) {
        data(x,y) = pl.colors_[model::cell_map[id]];
      } else if (PlotColorBy::mats == pl.color_by_) {
        if (id == MATERIAL_VOID) {
          data(x,y) = WHITE;
          continue;
        }
        data(x,y) = pl.colors_[model::material_map[id]];
      } // color_by if-else
    } // x for loop
  } // y for loop

  // draw mesh lines if present
  if (pl.index_meshlines_mesh_ >= 0) {draw_mesh_lines(pl, data);}

  // write ppm data to file
  output_ppm(pl, data);
}

void
Plot::set_id(pugi::xml_node plot_node)
{
  // Copy data into plots
  if (check_for_node(plot_node, "id")) {
    id_ = std::stoi(get_node_value(plot_node, "id"));
  } else {
    fatal_error("Must specify plot id in plots XML file.");
  }

  // Check to make sure 'id' hasn't been used
  if (model::plot_map.find(id_) != model::plot_map.end()) {
    fatal_error(fmt::format("Two or more plots use the same unique ID: {}", id_));
  }
}

void
Plot::set_type(pugi::xml_node plot_node)
{
  // Copy plot type
  // Default is slice
  type_ = PlotType::slice;
  // check type specified on plot node
  if (check_for_node(plot_node, "type")) {
    std::string type_str = get_node_value(plot_node, "type", true);
    // set type using node value
    if (type_str == "slice") {
      type_ = PlotType::slice;
    }
    else if (type_str == "voxel") {
      type_ = PlotType::voxel;
    } else {
      // if we're here, something is wrong
      fatal_error(fmt::format("Unsupported plot type '{}' in plot {}",
        type_str, id_));
    }
  }
}

void
Plot::set_output_path(pugi::xml_node plot_node)
{
  // Set output file path
  std::string filename;

  if (check_for_node(plot_node, "filename")) {
    filename = get_node_value(plot_node, "filename");
  } else {
    filename = fmt::format("plot_{}", id_);
  }
  // add appropriate file extension to name
  switch(type_) {
  case PlotType::slice:
    filename.append(".ppm");
    break;
  case PlotType::voxel:
    filename.append(".h5");
    break;
  }

  path_plot_ = filename;

  // Copy plot pixel size
  std::vector<int> pxls = get_node_array<int>(plot_node, "pixels");
  if (PlotType::slice == type_) {
    if (pxls.size() == 2) {
      pixels_[0] = pxls[0];
      pixels_[1] = pxls[1];
    } else {
      fatal_error(fmt::format("<pixels> must be length 2 in slice plot {}", id_));
    }
  } else if (PlotType::voxel == type_) {
    if (pxls.size() == 3) {
      pixels_[0] = pxls[0];
      pixels_[1] = pxls[1];
      pixels_[2] = pxls[2];
    } else {
      fatal_error(fmt::format("<pixels> must be length 3 in voxel plot {}", id_));
    }
  }
}

void
Plot::set_bg_color(pugi::xml_node plot_node)
{
  // Copy plot background color
  if (check_for_node(plot_node, "background")) {
    std::vector<int> bg_rgb = get_node_array<int>(plot_node, "background");
    if (PlotType::voxel == type_) {
      if (mpi::master) {
        warning(fmt::format("Background color ignored in voxel plot {}", id_));
      }
    }
    if (bg_rgb.size() == 3) {
      not_found_ = bg_rgb;
    } else {
      fatal_error(fmt::format("Bad background RGB in plot {}", id_));
    }
  }
}

void
Plot::set_basis(pugi::xml_node plot_node)
{
  // Copy plot basis
  if (PlotType::slice == type_) {
    std::string pl_basis = "xy";
    if (check_for_node(plot_node, "basis")) {
      pl_basis = get_node_value(plot_node, "basis", true);
    }
    if ("xy" == pl_basis) {
      basis_ = PlotBasis::xy;
    } else if ("xz" == pl_basis) {
      basis_ = PlotBasis::xz;
    } else if ("yz" == pl_basis) {
      basis_ = PlotBasis::yz;
    } else {
      fatal_error(fmt::format("Unsupported plot basis '{}' in plot {}",
        pl_basis, id_));
    }
  }
}

void
Plot::set_origin(pugi::xml_node plot_node)
{
  // Copy plotting origin
  auto pl_origin = get_node_array<double>(plot_node, "origin");
  if (pl_origin.size() == 3) {
    origin_ = pl_origin;
  } else {
    fatal_error(fmt::format("Origin must be length 3 in plot {}", id_));
  }
}

void
Plot::set_width(pugi::xml_node plot_node)
{
  // Copy plotting width
  std::vector<double> pl_width = get_node_array<double>(plot_node, "width");
  if (PlotType::slice == type_) {
    if (pl_width.size() == 2) {
      width_.x = pl_width[0];
      width_.y = pl_width[1];
    } else {
      fatal_error(fmt::format("<width> must be length 2 in slice plot {}", id_));
    }
  } else if (PlotType::voxel == type_) {
    if (pl_width.size() == 3) {
      pl_width = get_node_array<double>(plot_node, "width");
      width_ = pl_width;
    } else {
      fatal_error(fmt::format("<width> must be length 3 in voxel plot {}", id_));
    }
  }
}

void
Plot::set_universe(pugi::xml_node plot_node)
{
  // Copy plot universe level
  if (check_for_node(plot_node, "level")) {
    level_ = std::stoi(get_node_value(plot_node, "level"));
    if (level_ < 0) {
      fatal_error(fmt::format("Bad universe level in plot {}", id_));
    }
  } else {
    level_ = PLOT_LEVEL_LOWEST;
  }
}

void
Plot::set_default_colors(pugi::xml_node plot_node)
{
  // Copy plot color type and initialize all colors randomly
  std::string pl_color_by = "cell";
  if (check_for_node(plot_node, "color_by")) {
    pl_color_by = get_node_value(plot_node, "color_by", true);
  }
  if ("cell" == pl_color_by) {
    color_by_ = PlotColorBy::cells;
    colors_.resize(model::cells.size());
  } else if("material" == pl_color_by) {
    color_by_ = PlotColorBy::mats;
    colors_.resize(model::materials.size());
  } else {
    fatal_error(fmt::format("Unsupported plot color type '{}' in plot {}",
      pl_color_by, id_));
  }

  for (auto& c : colors_) {
    c = random_color();
    // make sure we don't interfere with some default colors
    while (c == RED || c == WHITE) {
      c = random_color();
    }
  }
}

void
Plot::set_user_colors(pugi::xml_node plot_node)
{
  if (!plot_node.select_nodes("color").empty() && PlotType::voxel == type_) {
    if (mpi::master) {
      warning(fmt::format("Color specifications ignored in voxel plot {}", id_));
    }
  }

  for (auto cn : plot_node.children("color")) {
    // Make sure 3 values are specified for RGB
    std::vector<int> user_rgb = get_node_array<int>(cn, "rgb");
    if (user_rgb.size() != 3) {
      fatal_error(fmt::format("Bad RGB in plot {}", id_));
    }
    // Ensure that there is an id for this color specification
    int col_id;
    if (check_for_node(cn, "id")) {
      col_id = std::stoi(get_node_value(cn, "id"));
    } else {
      fatal_error(fmt::format(
        "Must specify id for color specification in plot {}", id_));
    }
    // Add RGB
    if (PlotColorBy::cells == color_by_) {
      if (model::cell_map.find(col_id) != model::cell_map.end()) {
        col_id = model::cell_map[col_id];
        colors_[col_id] = user_rgb;
      } else {
        fatal_error(fmt::format("Could not find cell {} specified in plot {}",
          col_id, id_));
      }
    } else if (PlotColorBy::mats == color_by_) {
      if (model::material_map.find(col_id) != model::material_map.end()) {
        col_id = model::material_map[col_id];
        colors_[col_id] = user_rgb;
      } else {
        fatal_error(fmt::format(
          "Could not find material {} specified in plot {}", col_id, id_));
      }
    }
  } // color node loop
}

void
Plot::set_meshlines(pugi::xml_node plot_node)
{
  // Deal with meshlines
  pugi::xpath_node_set mesh_line_nodes = plot_node.select_nodes("meshlines");

  if (!mesh_line_nodes.empty()) {
    if (PlotType::voxel == type_) {
      warning(fmt::format("Meshlines ignored in voxel plot {}", id_));
    }

    if (mesh_line_nodes.size() == 1) {
      // Get first meshline node
      pugi::xml_node meshlines_node = mesh_line_nodes[0].node();

      // Check mesh type
      std::string meshtype;
      if (check_for_node(meshlines_node, "meshtype")) {
        meshtype = get_node_value(meshlines_node, "meshtype");
      } else {
        fatal_error(fmt::format(
          "Must specify a meshtype for meshlines specification in plot {}", id_));
      }

      // Ensure that there is a linewidth for this meshlines specification
      std::string meshline_width;
      if (check_for_node(meshlines_node, "linewidth")) {
        meshline_width = get_node_value(meshlines_node, "linewidth");
        meshlines_width_ = std::stoi(meshline_width);
      } else {
        fatal_error(fmt::format(
          "Must specify a linewidth for meshlines specification in plot {}", id_));
      }

      // Check for color
      if (check_for_node(meshlines_node, "color")) {
        // Check and make sure 3 values are specified for RGB
        std::vector<int> ml_rgb = get_node_array<int>(meshlines_node, "color");
        if (ml_rgb.size() != 3) {
          fatal_error(fmt::format("Bad RGB for meshlines color in plot {}", id_));
        }
        meshlines_color_ = ml_rgb;
      }

      // Set mesh based on type
      if ("ufs" == meshtype) {
        if (!simulation::ufs_mesh) {
          fatal_error(fmt::format("No UFS mesh for meshlines on plot {}", id_));
        } else {
          for (int i = 0; i < model::meshes.size(); ++i) {
            if (const auto* m
                = dynamic_cast<const RegularMesh*>(model::meshes[i].get())) {
              if (m == simulation::ufs_mesh) {
                index_meshlines_mesh_ = i;
              }
            }
          }
          if (index_meshlines_mesh_ == -1)
            fatal_error("Could not find the UFS mesh for meshlines plot");
        }
      } else if ("entropy" == meshtype) {
        if (!simulation::entropy_mesh) {
          fatal_error(fmt::format("No entropy mesh for meshlines on plot {}", id_));
        } else {
          for (int i = 0; i < model::meshes.size(); ++i) {
            if (const auto* m
                = dynamic_cast<const RegularMesh*>(model::meshes[i].get())) {
              if (m == simulation::entropy_mesh) {
                index_meshlines_mesh_ = i;
              }
            }
          }
          if (index_meshlines_mesh_ == -1)
            fatal_error("Could not find the entropy mesh for meshlines plot");
        }
      } else if ("tally" == meshtype) {
        // Ensure that there is a mesh id if the type is tally
        int tally_mesh_id;
        if (check_for_node(meshlines_node, "id")) {
          tally_mesh_id = std::stoi(get_node_value(meshlines_node, "id"));
        } else {
          std::stringstream err_msg;
          fatal_error(fmt::format("Must specify a mesh id for meshlines tally "
            "mesh specification in plot {}", id_));
        }
        // find the tally index
        int idx;
        int err = openmc_get_mesh_index(tally_mesh_id, &idx);
        if (err != 0) {
          fatal_error(fmt::format("Could not find mesh {} specified in "
            "meshlines for plot {}", tally_mesh_id, id_));
        }
        index_meshlines_mesh_ = idx;
      } else {
        fatal_error(fmt::format("Invalid type for meshlines on plot {}", id_ ));
      }
    } else {
      fatal_error(fmt::format("Mutliple meshlines specified in plot {}", id_));
    }
  }
}

void
Plot::set_mask(pugi::xml_node plot_node)
{
  // Deal with masks
  pugi::xpath_node_set mask_nodes = plot_node.select_nodes("mask");

  if (!mask_nodes.empty()) {
    if (PlotType::voxel == type_) {
      if (mpi::master) {
        warning(fmt::format("Mask ignored in voxel plot {}", id_));
      }
    }

    if (mask_nodes.size() == 1) {
      // Get pointer to mask
      pugi::xml_node mask_node = mask_nodes[0].node();

      // Determine how many components there are and allocate
      std::vector<int> iarray = get_node_array<int>(mask_node, "components");
      if (iarray.size() == 0) {
        fatal_error(fmt::format("Missing <components> in mask of plot {}", id_));
      }

      // First we need to change the user-specified identifiers to indices
      // in the cell and material arrays
      for (auto& col_id : iarray) {
        if (PlotColorBy::cells == color_by_) {
          if (model::cell_map.find(col_id) != model::cell_map.end()) {
            col_id  = model::cell_map[col_id];
          }
          else {
            fatal_error(fmt::format("Could not find cell {} specified in the "
              "mask in plot {}", col_id, id_));
          }
        } else if (PlotColorBy::mats == color_by_) {
          if (model::material_map.find(col_id) != model::material_map.end()) {
            col_id = model::material_map[col_id];
          }
          else {
            fatal_error(fmt::format("Could not find material {} specified in "
              "the mask in plot {}", col_id, id_));
          }
        }
      }

      // Alter colors based on mask information
      for (int j = 0; j < colors_.size(); j++) {
        if (std::find(iarray.begin(), iarray.end(), j) == iarray.end()) {
          if (check_for_node(mask_node, "background")) {
            std::vector<int> bg_rgb = get_node_array<int>(mask_node, "background");
            colors_[j] = bg_rgb;
          } else {
            colors_[j] = WHITE;
          }
        }
      }

    } else {
      fatal_error(fmt::format("Mutliple masks specified in plot {}", id_));
    }
  }
}

void Plot::set_overlap_color(pugi::xml_node plot_node) {
  color_overlaps_ = false;
  if (check_for_node(plot_node, "show_overlaps")) {
    color_overlaps_ = get_node_value_bool(plot_node, "show_overlaps");
    // check for custom overlap color
    if (check_for_node(plot_node, "overlap_color")) {
      if (!color_overlaps_) {
        warning(fmt::format(
          "Overlap color specified in plot {} but overlaps won't be shown.", id_));
      }
      std::vector<int> olap_clr = get_node_array<int>(plot_node, "overlap_color");
      if (olap_clr.size() == 3) {
        overlap_color_ = olap_clr;
      } else {
        fatal_error(fmt::format("Bad overlap RGB in plot {}", id_));
      }
    }
  }

  // make sure we allocate the vector for counting overlap checks if
  // they're going to be plotted
  if (color_overlaps_ && settings::run_mode == RunMode::PLOTTING) {
    settings::check_overlaps = true;
    model::overlap_check_count.resize(model::cells.size(), 0);
  }
}

Plot::Plot(pugi::xml_node plot_node)
  : index_meshlines_mesh_{-1}, overlap_color_{RED}
{
  set_id(plot_node);
  set_type(plot_node);
  set_output_path(plot_node);
  set_bg_color(plot_node);
  set_basis(plot_node);
  set_origin(plot_node);
  set_width(plot_node);
  set_universe(plot_node);
  set_default_colors(plot_node);
  set_user_colors(plot_node);
  set_meshlines(plot_node);
  set_mask(plot_node);
  set_overlap_color(plot_node);
} // End Plot constructor

//==============================================================================
// OUTPUT_PPM writes out a previously generated image to a PPM file
//==============================================================================

void output_ppm(Plot const& pl, const ImageData& data)
{
  // Open PPM file for writing
  std::string fname = pl.path_plot_;
  fname = strtrim(fname);
  std::ofstream of;

  of.open(fname);

  // Write header
  of << "P6\n";
  of << pl.pixels_[0] << " " << pl.pixels_[1] << "\n";
  of << "255\n";
  of.close();

  of.open(fname, std::ios::binary | std::ios::app);
  // Write color for each pixel
  for (int y = 0; y < pl.pixels_[1]; y++) {
    for (int x = 0; x < pl.pixels_[0]; x++) {
      RGBColor rgb = data(x,y);
      of << rgb.red << rgb.green << rgb.blue;
    }
  }
  of << "\n";
}

//==============================================================================
// DRAW_MESH_LINES draws mesh line boundaries on an image
//==============================================================================

void draw_mesh_lines(Plot const& pl, ImageData& data)
{
  RGBColor rgb;
  rgb = pl.meshlines_color_;

  int ax1, ax2;
  switch(pl.basis_) {
  case PlotBasis::xy :
    ax1 = 0;
    ax2 = 1;
    break;
  case PlotBasis::xz :
    ax1 = 0;
    ax2 = 2;
    break;
  case PlotBasis::yz :
    ax1 = 1;
    ax2 = 2;
    break;
  default:
    UNREACHABLE();
  }

  Position ll_plot {pl.origin_};
  Position ur_plot {pl.origin_};

  ll_plot[ax1] -= pl.width_[0] / 2.;
  ll_plot[ax2] -= pl.width_[1] / 2.;
  ur_plot[ax1] += pl.width_[0] / 2.;
  ur_plot[ax2] += pl.width_[1] / 2.;

  Position width = ur_plot - ll_plot;

  // Find the (axis-aligned) lines of the mesh that intersect this plot.
  auto axis_lines = model::meshes[pl.index_meshlines_mesh_]
    ->plot(ll_plot, ur_plot);

  // Find the bounds along the second axis (accounting for low-D meshes).
  int ax2_min, ax2_max;
  if (axis_lines.second.size() > 0) {
    double frac = (axis_lines.second.back() - ll_plot[ax2]) / width[ax2];
    ax2_min = (1.0 - frac) * pl.pixels_[1];
    if (ax2_min < 0) ax2_min = 0;
    frac = (axis_lines.second.front() - ll_plot[ax2]) / width[ax2];
    ax2_max = (1.0 - frac) * pl.pixels_[1];
    if (ax2_max > pl.pixels_[1]) ax2_max = pl.pixels_[1];
  } else {
    ax2_min = 0;
    ax2_max = pl.pixels_[1];
  }

  // Iterate across the first axis and draw lines.
  for (auto ax1_val : axis_lines.first) {
    double frac = (ax1_val - ll_plot[ax1]) / width[ax1];
    int ax1_ind = frac * pl.pixels_[0];
    for (int ax2_ind = ax2_min; ax2_ind < ax2_max; ++ax2_ind) {
      for (int plus = 0; plus <= pl.meshlines_width_; plus++) {
        if (ax1_ind+plus >= 0 && ax1_ind+plus < pl.pixels_[0])
          data(ax1_ind+plus, ax2_ind) = rgb;
        if (ax1_ind-plus >= 0 && ax1_ind-plus < pl.pixels_[0])
          data(ax1_ind-plus, ax2_ind) = rgb;
      }
    }
  }

  // Find the bounds along the first axis.
  int ax1_min, ax1_max;
  if (axis_lines.first.size() > 0) {
    double frac = (axis_lines.first.front() - ll_plot[ax1]) / width[ax1];
    ax1_min = frac * pl.pixels_[0];
    if (ax1_min < 0) ax1_min = 0;
    frac = (axis_lines.first.back() - ll_plot[ax1]) / width[ax1];
    ax1_max = frac * pl.pixels_[0];
    if (ax1_max > pl.pixels_[0]) ax1_max = pl.pixels_[0];
  } else {
    ax1_min = 0;
    ax1_max = pl.pixels_[0];
  }

  // Iterate across the second axis and draw lines.
  for (auto ax2_val : axis_lines.second) {
    double frac = (ax2_val - ll_plot[ax2]) / width[ax2];
    int ax2_ind = (1.0 - frac) * pl.pixels_[1];
    for (int ax1_ind = ax1_min; ax1_ind < ax1_max; ++ax1_ind) {
      for (int plus = 0; plus <= pl.meshlines_width_; plus++) {
        if (ax2_ind+plus >= 0 && ax2_ind+plus < pl.pixels_[1])
          data(ax1_ind, ax2_ind+plus) = rgb;
        if (ax2_ind-plus >= 0 && ax2_ind-plus < pl.pixels_[1])
          data(ax1_ind, ax2_ind-plus) = rgb;
      }
    }
  }
}

//==============================================================================
// CREATE_VOXEL outputs a binary file that can be input into silomesh for 3D
// geometry visualization.  It works the same way as create_ppm by dragging a
// particle across the geometry for the specified number of voxels. The first 3
// int's in the binary are the number of x, y, and z voxels.  The next 3
// double's are the widths of the voxels in the x, y, and z directions. The
// next 3 double's are the x, y, and z coordinates of the lower left
// point. Finally the binary is filled with entries of four int's each. Each
// 'row' in the binary contains four int's: 3 for x,y,z position and 1 for
// cell or material id.  For 1 million voxels this produces a file of
// approximately 15MB.
// =============================================================================

void create_voxel(Plot const& pl)
{
  // compute voxel widths in each direction
  std::array<double, 3> vox;
  vox[0] = pl.width_[0]/(double)pl.pixels_[0];
  vox[1] = pl.width_[1]/(double)pl.pixels_[1];
  vox[2] = pl.width_[2]/(double)pl.pixels_[2];

  // initial particle position
  Position ll = pl.origin_ - pl.width_ / 2.;

  // Open binary plot file for writing
  std::ofstream of;
  std::string fname = std::string(pl.path_plot_);
  fname = strtrim(fname);
  hid_t file_id = file_open(fname, 'w');

  // write header info
  write_attribute(file_id, "filetype", "voxel");
  write_attribute(file_id, "version", VERSION_VOXEL);
  write_attribute(file_id, "openmc_version", VERSION);

#ifdef GIT_SHA1
  write_attribute(file_id, "git_sha1", GIT_SHA1);
#endif

  // Write current date and time
  write_attribute(file_id, "date_and_time", time_stamp().c_str());
  std::array<int, 3> pixels;
  std::copy(pl.pixels_.begin(), pl.pixels_.end(), pixels.begin());
  write_attribute(file_id, "num_voxels", pixels);
  write_attribute(file_id, "voxel_width", vox);
  write_attribute(file_id, "lower_left", ll);

  // Create dataset for voxel data -- note that the dimensions are reversed
  // since we want the order in the file to be z, y, x
  hsize_t dims[3];
  dims[0] = pl.pixels_[2];
  dims[1] = pl.pixels_[1];
  dims[2] = pl.pixels_[0];
  hid_t dspace, dset, memspace;
  voxel_init(file_id, &(dims[0]), &dspace, &dset, &memspace);

  PlotBase pltbase;
  pltbase.width_ = pl.width_;
  pltbase.origin_ = pl.origin_;
  pltbase.basis_ = PlotBasis::xy;
  pltbase.pixels_ = pl.pixels_;
  pltbase.level_ = -1; // all universes for voxel files
  pltbase.color_overlaps_ = pl.color_overlaps_;

  ProgressBar pb;
  for (int z = 0; z < pl.pixels_[2]; z++) {
    // update progress bar
    pb.set_value(100.*(double)z/(double)(pl.pixels_[2]-1));

    // update z coordinate
    pltbase.origin_.z = ll.z + z * vox[2];

    // generate ids using plotbase
    IdData ids = pltbase.get_map<IdData>();

    // select only cell/material ID data and flip the y-axis
    int idx = pl.color_by_ == PlotColorBy::cells ? 0 : 1;
    xt::xtensor<int32_t, 2> data_slice = xt::view(ids.data_, xt::all(), xt::all(), idx);
    xt::xtensor<int32_t, 2> data_flipped = xt::flip(data_slice, 0);

    // Write to HDF5 dataset
    voxel_write_slice(z, dspace, dset, memspace, data_flipped.data());
  }

  voxel_finalize(dspace, dset, memspace);
  file_close(file_id);
}

void
voxel_init(hid_t file_id, const hsize_t* dims,
           hid_t* dspace, hid_t* dset, hid_t* memspace)
{
  // Create dataspace/dataset for voxel data
  *dspace = H5Screate_simple(3, dims, nullptr);
  *dset = H5Dcreate(file_id, "data", H5T_NATIVE_INT, *dspace, H5P_DEFAULT,
                    H5P_DEFAULT, H5P_DEFAULT);

  // Create dataspace for a slice of the voxel
  hsize_t dims_slice[2] {dims[1], dims[2]};
  *memspace = H5Screate_simple(2, dims_slice, nullptr);

  // Select hyperslab in dataspace
  hsize_t start[3] {0, 0, 0};
  hsize_t count[3] {1, dims[1], dims[2]};
  H5Sselect_hyperslab(*dspace, H5S_SELECT_SET, start, nullptr, count, nullptr);
}


void
voxel_write_slice(int x, hid_t dspace, hid_t dset, hid_t memspace, void* buf)
{
  hssize_t offset[3] {x, 0, 0};
  H5Soffset_simple(dspace, offset);
  H5Dwrite(dset, H5T_NATIVE_INT, memspace, dspace, H5P_DEFAULT, buf);
}


void
voxel_finalize(hid_t dspace, hid_t dset, hid_t memspace)
{
  H5Dclose(dset);
  H5Sclose(dspace);
  H5Sclose(memspace);
}

RGBColor random_color(void) {
  return {int(prn(&model::plotter_seed)*255),
          int(prn(&model::plotter_seed)*255),
          int(prn(&model::plotter_seed)*255)};
}

extern "C" int openmc_id_map(const void* plot, int32_t* data_out)
{

  auto plt = reinterpret_cast<const PlotBase*>(plot);
  if (!plt) {
    set_errmsg("Invalid slice pointer passed to openmc_id_map");
    return OPENMC_E_INVALID_ARGUMENT;
  }

  if (plt->color_overlaps_ && model::overlap_check_count.size() == 0) {
    model::overlap_check_count.resize(model::cells.size());
  }

  auto ids = plt->get_map<IdData>();

  // write id data to array
  std::copy(ids.data_.begin(), ids.data_.end(), data_out);

  return 0;
}

extern "C" int openmc_property_map(const void* plot, double* data_out) {

  auto plt = reinterpret_cast<const PlotBase*>(plot);
  if (!plt) {
    set_errmsg("Invalid slice pointer passed to openmc_id_map");
    return OPENMC_E_INVALID_ARGUMENT;
  }

  if (plt->color_overlaps_ && model::overlap_check_count.size() == 0) {
    model::overlap_check_count.resize(model::cells.size());
  }

  auto props = plt->get_map<PropertyData>();

  // write id data to array
  std::copy(props.data_.begin(), props.data_.end(), data_out);

  return 0;
}


} // namespace openmc<|MERGE_RESOLUTION|>--- conflicted
+++ resolved
@@ -41,20 +41,15 @@
 
 void
 IdData::set_value(size_t y, size_t x, const Particle& p, int level) {
-<<<<<<< HEAD
-  Cell* c = &model::cells[p.coord_[level].cell];
-  data_(y,x,0) = c->id_;
-=======
   // set cell data
   if (p.n_coord_ <= level) {
     data_(y, x, 0) = NOT_FOUND;
   } else {
-    data_(y, x, 0) = model::cells.at(p.coord_.at(level).cell)->id_;
+    data_(y, x, 0) = model::cells.at(p.coord_[level].cell).id_;
   }
 
   // set material data
-  Cell* c = model::cells.at(p.coord_.at(p.n_coord_ - 1).cell).get();
->>>>>>> 763817d6
+  Cell* c = &model::cells.at(p.coord_[p.n_coord_ - 1].cell);
   if (p.material_ == MATERIAL_VOID) {
     data_(y, x, 1) = MATERIAL_VOID;
     return;
@@ -74,11 +69,7 @@
 
 void
 PropertyData::set_value(size_t y, size_t x, const Particle& p, int level) {
-<<<<<<< HEAD
-  Cell* c = &model::cells[p.coord_[level].cell];
-=======
-  Cell* c = model::cells.at(p.coord_.at(p.n_coord_ - 1).cell).get();
->>>>>>> 763817d6
+  Cell* c = &model::cells.at(p.coord_[p.n_coord_ - 1].cell);
   data_(y,x,0) = (p.sqrtkT_ * p.sqrtkT_) / K_BOLTZMANN;
   if (c->type_ != Fill::UNIVERSE && p.material_ != MATERIAL_VOID) {
     Material* m = model::materials.at(p.material_).get();
