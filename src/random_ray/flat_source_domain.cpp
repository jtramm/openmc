--- conflicted
+++ resolved
@@ -446,15 +446,9 @@
     double volume = volume_[sr];
     double factor = volume * inverse_source_strength;
     double material = material_[sr];
-<<<<<<< HEAD
-    for (int e = 0; e < negroups_; e++) {
-      int idx = sr * negroups_ + e;
-      double flux = scalar_flux_new_[idx] * factor;
-=======
     for (int g = 0; g < negroups_; g++) {
       int idx = sr * negroups_ + g;
-      double flux = scalar_flux_new_[idx] * volume;
->>>>>>> 93bb5b2a
+      double flux = scalar_flux_new_[idx] * factor;
       for (auto& task : tally_task_[idx]) {
         double score;
         switch (task.score_type) {
@@ -803,7 +797,7 @@
   }
 }
 
-double FlatSourceDomain::calculate_total_volume_weighted_source_strength()
+double FlatSourceDomain::calculate_total_volume_weighted_source_strength() const
 {
   double source_strength = 0.0;
 #pragma omp parallel for reduction(+ : source_strength)
