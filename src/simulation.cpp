#include "openmc/simulation.h"

#include "openmc/bank.h"
#include "openmc/capi.h"
#include "openmc/cell.h"
#include "openmc/container_util.h"
#include "openmc/device_alloc.h"
#include "openmc/eigenvalue.h"
#include "openmc/error.h"
#include "openmc/event.h"
#include "openmc/geometry_aux.h"
#include "openmc/lattice.h"
#include "openmc/material.h"
#include "openmc/message_passing.h"
#include "openmc/nuclide.h"
#include "openmc/output.h"
#include "openmc/particle.h"
#include "openmc/photon.h"
#include "openmc/random_lcg.h"
#include "openmc/settings.h"
#include "openmc/source.h"
#include "openmc/state_point.h"
#include "openmc/timer.h"
#include "openmc/tallies/derivative.h"
#include "openmc/tallies/filter.h"
#include "openmc/tallies/tally.h"
#include "openmc/tallies/trigger.h"
#include "openmc/track_output.h"

#ifdef _OPENMP
#include <omp.h>
#endif
#include "xtensor/xview.hpp"

#ifdef OPENMC_MPI
#include <mpi.h>
#endif

#include <fmt/format.h>

#include <algorithm>
#include <cmath>
#include <string>


//==============================================================================
// C API functions
//==============================================================================

// OPENMC_RUN encompasses all the main logic where iterations are performed
// over the batches, generations, and histories in a fixed source or k-eigenvalue
// calculation.

int openmc_run()
{
  openmc::simulation::time_total.start();
  openmc_simulation_init();

  int err = 0;
  int status = 0;
  while (status == 0 && err == 0) {
    err = openmc_next_batch(&status);
  }

  openmc_simulation_finalize();
  openmc::simulation::time_total.stop();
  return err;
}

int openmc_simulation_init()
{
  using namespace openmc;

  // Skip if simulation has already been initialized
  if (simulation::initialized) return 0;

  // Initialize nuclear data (energy limits, log grid)
  if (settings::run_CE) {
    initialize_data();
  }

  // Determine how much work each process should do
  calculate_work();

  // Allocate source, fission and surface source banks.
  allocate_banks();

  // If doing an event-based simulation, intialize the particle buffer
  // and event queues
  if (settings::event_based) {
    int64_t event_buffer_length = std::min(simulation::work_per_rank,
      settings::max_particles_in_flight);
    init_event_queues(event_buffer_length);

    // Allocate particle buffer on device
    printf("Allocating device particle buffer of size: %.3lf MB\n", simulation::particles.size() * sizeof(Particle) /1024.0/1024.0);
    simulation::device_particles = simulation::particles.data();
    #pragma omp target enter data map(alloc: simulation::device_particles[:event_buffer_length])
  }
  

  // Allocate tally results arrays if they're not allocated yet
  for (auto& t : model::tallies) {
    t->init_results();
  }

  // Set up material nuclide index mapping
  for (auto& mat : model::materials) {
    mat->init_nuclide_index();
  }

  // Reset global variables -- this is done before loading state point (as that
  // will potentially populate k_generation and entropy)
  simulation::current_batch = 0;
  simulation::k_generation.clear();
  simulation::entropy.clear();
  openmc_reset();

  // Allocate & Copy simulation data from host -> device
  move_read_only_data_to_device();

  // If this is a restart run, load the state point data and binary source
  // file
  if (settings::restart_run) {
    load_state_point();
    write_message("Resuming simulation...", 6);
  } else {
    // Only initialize primary source bank for eigenvalue simulations
    if (settings::run_mode == RunMode::EIGENVALUE) {
      initialize_source();
    }
  }

  // Display header
  if (mpi::master) {
    if (settings::run_mode == RunMode::FIXED_SOURCE) {
      header("FIXED SOURCE TRANSPORT SIMULATION", 3);
    } else if (settings::run_mode == RunMode::EIGENVALUE) {
      header("K EIGENVALUE SIMULATION", 3);
      if (settings::verbosity >= 7) print_columns();
    }
  }


  // Set flag indicating initialization is done
  simulation::initialized = true;
  return 0;
}

int openmc_simulation_finalize()
{
  using namespace openmc;

  // Skip if simulation was never run
  if (!simulation::initialized) return 0;

  // Stop active batch timer and start finalization timer
  simulation::time_active.stop();
  simulation::time_finalize.start();

  // Clear material nuclide mapping
  for (auto& mat : model::materials) {
    mat->mat_nuclide_index_.clear();
  }

  // Increment total number of generations
  simulation::total_gen += simulation::current_batch*settings::gen_per_batch;

#ifdef OPENMC_MPI
  broadcast_results();
#endif

  // Write tally results to tallies.out
  if (settings::output_tallies && mpi::master) write_tallies();

  // Deactivate all tallies
  for (auto& t : model::tallies) {
    t->active_ = false;
  }

  // Stop timers and show timing statistics
  simulation::time_finalize.stop();
  simulation::time_total.stop();
  if (mpi::master) {
    if (settings::verbosity >= 6) print_runtime();
    if (settings::verbosity >= 4) print_results();
  }
  if (settings::check_overlaps) print_overlap_check();
   
  //free(simulation::device_particles);
  //printf("freeing device particles was a success!\n");

  // Reset flags
  simulation::initialized = false;
  return 0;
}

int openmc_next_batch(int* status)
{
  using namespace openmc;
  using openmc::simulation::current_gen;

  // Make sure simulation has been initialized
  if (!simulation::initialized) {
    set_errmsg("Simulation has not been initialized yet.");
    return OPENMC_E_ALLOCATE;
  }

  initialize_batch();

  // =======================================================================
  // LOOP OVER GENERATIONS
  for (current_gen = 1; current_gen <= settings::gen_per_batch; ++current_gen) {

    initialize_generation();

    // Start timer for transport
    simulation::time_transport.start();

    // Transport loop
    if (settings::event_based) {
      transport_event_based();
    } else {
      transport_history_based();
    }

    // Accumulate time for transport
    simulation::time_transport.stop();

    finalize_generation();
  }

  finalize_batch();

  // Check simulation ending criteria
  if (status) {
    if (simulation::current_batch == settings::n_max_batches) {
      *status = STATUS_EXIT_MAX_BATCH;
    } else if (simulation::satisfy_triggers) {
      *status = STATUS_EXIT_ON_TRIGGER;
    } else {
      *status = STATUS_EXIT_NORMAL;
    }
  }
  return 0;
}

bool openmc_is_statepoint_batch() {
  using namespace openmc;
  using openmc::simulation::current_gen;

  if (!simulation::initialized)
    return false;
  else
    return contains(settings::statepoint_batch, simulation::current_batch);
}

namespace openmc {

//==============================================================================
// Global variables
//==============================================================================

namespace simulation {

int current_batch;
int current_gen;
bool initialized {false};
double keff {1.0};
double keff_std;
double k_col_abs {0.0};
double k_col_tra {0.0};
double k_abs_tra {0.0};
double log_spacing;
int n_lost_particles {0};
bool need_depletion_rx {false};
int restart_batch;
bool satisfy_triggers {false};
int total_gen {0};
double total_weight;
int64_t work_per_rank;

const RegularMesh* entropy_mesh {nullptr};
const RegularMesh* ufs_mesh {nullptr};

std::vector<double> k_generation;
std::vector<int64_t> work_index;


} // namespace simulation

//==============================================================================
// Non-member functions
//==============================================================================

void allocate_banks()
{
  if (settings::run_mode == RunMode::EIGENVALUE) {
    // Allocate source bank
    simulation::source_bank.resize(simulation::work_per_rank);

    // Allocate fission bank
    init_fission_bank(3*simulation::work_per_rank);
  }

  if (settings::surf_source_write) {
    // Allocate surface source bank
    simulation::surf_source_bank.reserve(settings::max_surface_particles);
  }

}

void initialize_batch()
{
  // Increment current batch
  ++simulation::current_batch;

  if (settings::run_mode == RunMode::FIXED_SOURCE) {
    write_message(6, "Simulating batch {}", simulation::current_batch);
  }

  // Reset total starting particle weight used for normalizing tallies
  simulation::total_weight = 0.0;

  // Determine if this batch is the first inactive or active batch.
  bool first_inactive = false;
  bool first_active = false;
  if (!settings::restart_run) {
    first_inactive = settings::n_inactive > 0 && simulation::current_batch == 1;
    first_active = simulation::current_batch == settings::n_inactive + 1;
  } else if (simulation::current_batch == simulation::restart_batch + 1){
    first_inactive = simulation::restart_batch < settings::n_inactive;
    first_active = !first_inactive;
  }

  // Manage active/inactive timers and activate tallies if necessary.
  if (first_inactive) {
    simulation::time_inactive.start();
  } else if (first_active) {
    simulation::time_inactive.stop();
    simulation::time_active.start();
    for (auto& t : model::tallies) {
      t->active_ = true;
    }
  }

  // Add user tallies to active tallies list
  setup_active_tallies();
}

void finalize_batch()
{
  // Reduce tallies onto master process and accumulate
  simulation::time_tallies.start();
  accumulate_tallies();
  simulation::time_tallies.stop();

  // Reset global tally results
  if (simulation::current_batch <= settings::n_inactive) {
    xt::view(simulation::global_tallies, xt::all()) = 0.0;
    simulation::n_realizations = 0;
  }

  // Check_triggers
  if (mpi::master) check_triggers();
#ifdef OPENMC_MPI
  MPI_Bcast(&simulation::satisfy_triggers, 1, MPI_C_BOOL, 0, mpi::intracomm);
#endif
  if (simulation::satisfy_triggers || (settings::trigger_on &&
      simulation::current_batch == settings::n_max_batches)) {
    settings::statepoint_batch.insert(simulation::current_batch);
  }

  // Write out state point if it's been specified for this batch and is not
  // a CMFD run instance
  if (contains(settings::statepoint_batch, simulation::current_batch)
      && !settings::cmfd_run) {
    if (contains(settings::sourcepoint_batch, simulation::current_batch)
        && settings::source_write && !settings::source_separate) {
      bool b = (settings::run_mode == RunMode::EIGENVALUE);
      openmc_statepoint_write(nullptr, &b);
    } else {
      bool b = false;
      openmc_statepoint_write(nullptr, &b);
    }
  }

  if (settings::run_mode == RunMode::EIGENVALUE) {
    // Write out a separate source point if it's been specified for this batch
    if (contains(settings::sourcepoint_batch, simulation::current_batch)
        && settings::source_write && settings::source_separate) {
      write_source_point(nullptr);
    }

    // Write a continously-overwritten source point if requested.
    if (settings::source_latest) {
      auto filename = settings::path_output + "source.h5";
      write_source_point(filename.c_str());
    }
  }

  // Write out surface source if requested.
  if (settings::surf_source_write && simulation::current_batch == settings::n_batches) {
    auto filename = settings::path_output + "surface_source.h5";
    write_source_point(filename.c_str(), true);
  }
}

void initialize_generation()
{
  if (settings::run_mode == RunMode::EIGENVALUE) {
    // Clear out the fission bank
    simulation::fission_bank.resize(0);

    // Count source sites if using uniform fission source weighting
    if (settings::ufs_on) ufs_count_sites();

    // Store current value of tracklength k
    simulation::keff_generation = simulation::global_tallies(
      GlobalTally::K_TRACKLENGTH, TallyResult::VALUE);
  }
}

void finalize_generation()
{
  auto& gt = simulation::global_tallies;

  // Update global tallies with the accumulation variables
  if (settings::run_mode == RunMode::EIGENVALUE) {
    gt(GlobalTally::K_COLLISION, TallyResult::VALUE) += global_tally_collision;
    gt(GlobalTally::K_ABSORPTION, TallyResult::VALUE) += global_tally_absorption;
    gt(GlobalTally::K_TRACKLENGTH, TallyResult::VALUE) += global_tally_tracklength;
  }
  gt(GlobalTally::LEAKAGE, TallyResult::VALUE) += global_tally_leakage;

  // reset tallies
  if (settings::run_mode == RunMode::EIGENVALUE) {
    global_tally_collision = 0.0;
    global_tally_absorption = 0.0;
    global_tally_tracklength = 0.0;
  }
  global_tally_leakage = 0.0;

  if (settings::run_mode == RunMode::EIGENVALUE) {
    // If using shared memory, stable sort the fission bank (by parent IDs)
    // so as to allow for reproducibility regardless of which order particles
    // are run in.
    sort_fission_bank();

    // Distribute fission bank across processors evenly
    synchronize_bank();

    // Calculate shannon entropy
    if (settings::entropy_on) shannon_entropy();

    // Collect results and statistics
    calculate_generation_keff();
    calculate_average_keff();

    // Write generation output
    if (mpi::master && settings::verbosity >= 7) {
      print_generation();
    }

  }
}

void initialize_history(Particle& p, int64_t index_source)
{
  // set defaults
  if (settings::run_mode == RunMode::EIGENVALUE) {
    // set defaults for eigenvalue simulations from primary bank
    p.from_source(&simulation::source_bank[index_source - 1]);
  } else if (settings::run_mode == RunMode::FIXED_SOURCE) {
    // initialize random number seed
    int64_t id = (simulation::total_gen + overall_generation() - 1)*settings::n_particles +
      simulation::work_index[mpi::rank] + index_source;
    uint64_t seed = init_seed(id, STREAM_SOURCE);
    // sample from external source distribution or custom library then set
    auto site = sample_external_source(&seed);
    p.from_source(&site);
  }
  p.current_work_ = index_source;

  // set identifier for particle
  p.id_ = simulation::work_index[mpi::rank] + index_source;

  // set progeny count to zero
  p.n_progeny_ = 0;

  // Reset particle event counter
  p.n_event_ = 0;

  // set random number seed
  int64_t particle_seed = (simulation::total_gen + overall_generation() - 1)
    * settings::n_particles + p.id_;
  init_particle_seeds(particle_seed, p.seeds_);

  // set particle trace
  p.trace_ = false;
  if (simulation::current_batch == settings::trace_batch &&
      simulation::current_gen == settings::trace_gen &&
      p.id_ == settings::trace_particle) p.trace_ = true;

  // Set particle track.
  p.write_track_ = false;
  if (settings::write_all_tracks) {
    p.write_track_ = true;
  } else if (settings::track_identifiers.size() > 0) {
    for (const auto& t : settings::track_identifiers) {
      if (simulation::current_batch == t[0] &&
          simulation::current_gen == t[1] &&
          p.id_ == t[2]) {
        p.write_track_ = true;
        break;
      }
    }
  }

  // Display message if high verbosity or trace is on
  if (settings::verbosity >= 9 || p.trace_) {
    write_message("Simulating Particle {}", p.id_);
  }

  // Add paricle's starting weight to count for normalizing tallies later
  #pragma omp atomic
  simulation::total_weight += p.wgt_;

  initialize_history_partial(p);
}

void initialize_history_partial(Particle& p)
{
  // Force calculation of cross-sections by setting last energy to zero
  if (settings::run_CE) {
    for (auto& micro : p.neutron_xs_) micro.last_E = 0.0;
  }

  // Prepare to write out particle track.
  if (p.write_track_) add_particle_track(p);

  // Every particle starts with no accumulated flux derivative.
  if (!model::active_tallies.empty())
  {
<<<<<<< HEAD
    //std::cout << "flux_derivs_ size = " << model::tally_derivs.size() << std::endl;
    //p->flux_derivs_.resize(model::tally_derivs.size(), 0.0);
    //std::fill(p->flux_derivs_.begin(), p->flux_derivs_.end(), 0.0);
    assert(FLUX_DERIVS_SIZE >= model::tally_derivs.size());
    std::fill(p->flux_derivs_, p->flux_derivs_ + FLUX_DERIVS_SIZE, 0.0);
=======
    p.flux_derivs_.resize(model::tally_derivs.size(), 0.0);
    std::fill(p.flux_derivs_.begin(), p.flux_derivs_.end(), 0.0);
>>>>>>> 763817d6
  }

  // Allocate space for tally filter matches
<<<<<<< HEAD
  //p->filter_matches_.resize(model::tally_filters.size());
  //if(model::tally_filters.size() > FILTER_MATCHES_SIZE)
  //  std::cout << "filter_matches size = " << model::tally_filters.size() << std::endl;
  assert(model::tally_filters.size() <= FILTER_MATCHES_SIZE);

  // Set secondary bank to 0 length
  p->secondary_bank_length_ = 0;
=======
  p.filter_matches_.resize(model::tally_filters.size());
>>>>>>> 763817d6
}

int overall_generation()
{
  using namespace simulation;
  return settings::gen_per_batch*(current_batch - 1) + current_gen;
}

void calculate_work()
{
  // Determine minimum amount of particles to simulate on each processor
  int64_t min_work = settings::n_particles / mpi::n_procs;

  // Determine number of processors that have one extra particle
  int64_t remainder = settings::n_particles % mpi::n_procs;

  int64_t i_bank = 0;
  simulation::work_index.resize(mpi::n_procs + 1);
  simulation::work_index[0] = 0;
  for (int i = 0; i < mpi::n_procs; ++i) {
    // Number of particles for rank i
    int64_t work_i = i < remainder ? min_work + 1 : min_work;

    // Set number of particles
    if (mpi::rank == i) simulation::work_per_rank = work_i;

    // Set index into source bank for rank i
    i_bank += work_i;
    simulation::work_index[i + 1] = i_bank;
  }
}

void initialize_data()
{
  // Determine minimum/maximum energy for incident neutron/photon data
  data::energy_max = {INFTY, INFTY};
  data::energy_min = {0.0, 0.0};
  for (const auto& nuc : data::nuclides) {
    if (nuc->grid_.size() >= 1) {
      int neutron = static_cast<int>(Particle::Type::neutron);
      data::energy_min[neutron] = std::max(data::energy_min[neutron],
        nuc->grid_[0].energy.front());
      data::energy_max[neutron] = std::min(data::energy_max[neutron],
        nuc->grid_[0].energy.back());
    }
  }

  if (settings::photon_transport) {
    for (const auto& elem : data::elements) {
      if (elem->energy_.size() >= 1) {
        int photon = static_cast<int>(Particle::Type::photon);
        int n = elem->energy_.size();
        data::energy_min[photon] = std::max(data::energy_min[photon],
          std::exp(elem->energy_(1)));
        data::energy_max[photon] = std::min(data::energy_max[photon],
          std::exp(elem->energy_(n - 1)));
      }
    }

    if (settings::electron_treatment == ElectronTreatment::TTB) {
      // Determine if minimum/maximum energy for bremsstrahlung is greater/less
      // than the current minimum/maximum
      if (data::ttb_e_grid.size() >= 1) {
        int photon = static_cast<int>(Particle::Type::photon);
        int n_e = data::ttb_e_grid.size();
        data::energy_min[photon] = std::max(data::energy_min[photon],
          std::exp(data::ttb_e_grid(1)));
        data::energy_max[photon] = std::min(data::energy_max[photon],
          std::exp(data::ttb_e_grid(n_e - 1)));
      }
    }
  }

  // Show which nuclide results in lowest energy for neutron transport
  for (const auto& nuc : data::nuclides) {
    // If a nuclide is present in a material that's not used in the model, its
    // grid has not been allocated
    if (nuc->grid_.size() > 0) {
      double max_E = nuc->grid_[0].energy.back();
      int neutron = static_cast<int>(Particle::Type::neutron);
      if (max_E == data::energy_max[neutron]) {
        write_message(7, "Maximum neutron transport energy: {} eV for {}",
          data::energy_max[neutron], nuc->name_);
        if (mpi::master && data::energy_max[neutron] < 20.0e6) {
          warning("Maximum neutron energy is below 20 MeV. This may bias "
            "the results.");
        }
        break;
      }
    }
  }

  // Set up logarithmic grid for nuclides
  for (auto& nuc : data::nuclides) {
    nuc->init_grid();
  }
  int neutron = static_cast<int>(Particle::Type::neutron);
  simulation::log_spacing = std::log(data::energy_max[neutron] /
    data::energy_min[neutron]) / settings::n_log_bins;
}

#ifdef OPENMC_MPI
void broadcast_results() {
  // Broadcast tally results so that each process has access to results
  for (auto& t : model::tallies) {
    // Create a new datatype that consists of all values for a given filter
    // bin and then use that to broadcast. This is done to minimize the
    // chance of the 'count' argument of MPI_BCAST exceeding 2**31
    auto& results = t->results_;

    auto shape = results.shape();
    int count_per_filter = shape[1] * shape[2];
    MPI_Datatype result_block;
    MPI_Type_contiguous(count_per_filter, MPI_DOUBLE, &result_block);
    MPI_Type_commit(&result_block);
    MPI_Bcast(results.data(), shape[0], result_block, 0, mpi::intracomm);
    MPI_Type_free(&result_block);
  }

  // Also broadcast global tally results
  auto& gt = simulation::global_tallies;
  MPI_Bcast(gt.data(), gt.size(), MPI_DOUBLE, 0, mpi::intracomm);

  // These guys are needed so that non-master processes can calculate the
  // combined estimate of k-effective
  double temp[] {simulation::k_col_abs, simulation::k_col_tra,
    simulation::k_abs_tra};
  MPI_Bcast(temp, 3, MPI_DOUBLE, 0, mpi::intracomm);
  simulation::k_col_abs = temp[0];
  simulation::k_col_tra = temp[1];
  simulation::k_abs_tra = temp[2];
}

#endif

void free_memory_simulation()
{
  simulation::k_generation.clear();
  simulation::entropy.clear();
}

void transport_history_based_single_particle(Particle& p)
{
  while (true) {
    p.event_calculate_xs();
    p.event_advance();
    p.event_advance_tally();
    if (p.collision_distance_ > p.boundary_.distance) {
      p.event_cross_surface();
    } else {
      p.event_collide();
    }
    p.event_revive_from_secondary();
    if (!p.alive_)
      break;
  }
  p.event_death();
}

void transport_history_based()
{
  #pragma omp parallel for schedule(runtime)
  for (int64_t i_work = 1; i_work <= simulation::work_per_rank; ++i_work) {
    Particle p;
    initialize_history(p, i_work);
    transport_history_based_single_particle(p);
  }
}

void transport_event_based()
{
  int64_t remaining_work = simulation::work_per_rank;
  int64_t source_offset = 0;

  // To cap the total amount of memory used to store particle object data, the
  // number of particles in flight at any point in time can bet set. In the case
  // that the maximum in flight particle count is lower than the total number
  // of particles that need to be run this iteration, the event-based transport
  // loop is executed multiple times until all particles have been completed.
  while (remaining_work > 0) {
    // Figure out # of particles to run for this subiteration
    int64_t n_particles = std::min(remaining_work, settings::max_particles_in_flight);

    // Initialize all particle histories for this subiteration
    process_init_events(n_particles, source_offset);

    // Event-based transport loop
    while (true) {
      // Determine which event kernel has the longest queue
      int64_t max = std::max({
        simulation::calculate_fuel_xs_queue.size(),
        simulation::calculate_nonfuel_xs_queue.size(),
        simulation::advance_particle_queue.size(),
        simulation::surface_crossing_queue.size(),
        simulation::collision_queue.size()});

      // Execute event with the longest queue
      if (max == 0) {
        break;
      } else if (max == simulation::calculate_fuel_xs_queue.size()) {
        process_calculate_xs_events(simulation::calculate_fuel_xs_queue);
      } else if (max == simulation::calculate_nonfuel_xs_queue.size()) {
        process_calculate_xs_events(simulation::calculate_nonfuel_xs_queue);
      } else if (max == simulation::advance_particle_queue.size()) {
        process_advance_particle_events();
      } else if (max == simulation::surface_crossing_queue.size()) {
        process_surface_crossing_events();
      } else if (max == simulation::collision_queue.size()) {
        process_collision_events();
      }
    }
<<<<<<< HEAD
    
    /*
    double a = (double) (n_particles * sizeof(Particle)) / 1024.0 / 1024.0;
    std::cout << "Particle size = " << sizeof(Particle) << " bytes" << std::endl;
    std::cout << "Copying " << a << " MB of data to device..." << std::endl;
    memcpy(simulation::device_particles, simulation::particles.data(), n_particles * sizeof(Particle));
    */
=======
>>>>>>> 763817d6

    // Execute death event for all particles
    process_death_events(n_particles);

    /*
    memcpy(simulation::particles.data(),simulation::device_particles, n_particles * sizeof(Particle));
    std::cout << "Copying " << a << " MB of data to host..." << std::endl;
    */

    // Adjust remaining work and source offset variables
    remaining_work -= n_particles;
    source_offset += n_particles;
  }
}

} // namespace openmc<|MERGE_RESOLUTION|>--- conflicted
+++ resolved
@@ -542,30 +542,21 @@
   // Every particle starts with no accumulated flux derivative.
   if (!model::active_tallies.empty())
   {
-<<<<<<< HEAD
     //std::cout << "flux_derivs_ size = " << model::tally_derivs.size() << std::endl;
     //p->flux_derivs_.resize(model::tally_derivs.size(), 0.0);
     //std::fill(p->flux_derivs_.begin(), p->flux_derivs_.end(), 0.0);
     assert(FLUX_DERIVS_SIZE >= model::tally_derivs.size());
-    std::fill(p->flux_derivs_, p->flux_derivs_ + FLUX_DERIVS_SIZE, 0.0);
-=======
-    p.flux_derivs_.resize(model::tally_derivs.size(), 0.0);
-    std::fill(p.flux_derivs_.begin(), p.flux_derivs_.end(), 0.0);
->>>>>>> 763817d6
+    std::fill(p.flux_derivs_, p.flux_derivs_ + FLUX_DERIVS_SIZE, 0.0);
   }
 
   // Allocate space for tally filter matches
-<<<<<<< HEAD
   //p->filter_matches_.resize(model::tally_filters.size());
   //if(model::tally_filters.size() > FILTER_MATCHES_SIZE)
   //  std::cout << "filter_matches size = " << model::tally_filters.size() << std::endl;
   assert(model::tally_filters.size() <= FILTER_MATCHES_SIZE);
 
   // Set secondary bank to 0 length
-  p->secondary_bank_length_ = 0;
-=======
-  p.filter_matches_.resize(model::tally_filters.size());
->>>>>>> 763817d6
+  p.secondary_bank_length_ = 0;
 }
 
 int overall_generation()
@@ -777,16 +768,6 @@
         process_collision_events();
       }
     }
-<<<<<<< HEAD
-    
-    /*
-    double a = (double) (n_particles * sizeof(Particle)) / 1024.0 / 1024.0;
-    std::cout << "Particle size = " << sizeof(Particle) << " bytes" << std::endl;
-    std::cout << "Copying " << a << " MB of data to device..." << std::endl;
-    memcpy(simulation::device_particles, simulation::particles.data(), n_particles * sizeof(Particle));
-    */
-=======
->>>>>>> 763817d6
 
     // Execute death event for all particles
     process_death_events(n_particles);
