module output_interface

  use constants
  use error,         only: warning, fatal_error
  use global
  use tally_header,  only: TallyResult

#ifdef HDF5
  use hdf5_interface
#elif MPI
  use mpiio_interface
#endif

  implicit none
  private

<<<<<<< HEAD
  ! Generic write procedure interface 
  interface write_data
    module procedure write_double
    module procedure write_double_1Darray
    module procedure write_double_2Darray
    module procedure write_double_3Darray
    module procedure write_double_4Darray
    module procedure write_integer
    module procedure write_integer_1Darray
    module procedure write_integer_2Darray
    module procedure write_integer_3Darray
    module procedure write_long
    module procedure write_string
  end interface write_data

  ! Generic read procedure interface
  interface read_data
    module procedure read_double
    module procedure read_double_1Darray
    module procedure read_double_4Darray
    module procedure read_integer
    module procedure read_integer_1Darray
    module procedure read_long
    module procedure read_string
  end interface read_data
=======
  type, public :: BinaryOutput
    private
    ! Compilation specific data
#ifdef HDF5
    integer(HID_T) :: hdf5_fh
    integer(HID_T) :: hdf5_grp
#else
    integer :: unit_fh
# endif
    logical :: serial ! Serial I/O when using MPI/PHDF5
   contains
    generic, public :: write_data =>  write_double, &
                                      write_double_1Darray, &
                                      write_double_2Darray, &
                                      write_double_3Darray, &
                                      write_double_4Darray, &
                                      write_integer, &
                                      write_integer_1Darray, &
                                      write_integer_2Darray, &
                                      write_integer_3Darray, &
                                      write_integer_4Darray, &
                                      write_long, &
                                      write_string
    generic, public :: read_data => read_double, &
                                    read_double_1Darray, &
                                    read_double_2Darray, &
                                    read_double_3Darray, &
                                    read_double_4Darray, &
                                    read_integer, &
                                    read_integer_1Darray, &
                                    read_integer_2Darray, &
                                    read_integer_3Darray, &
                                    read_integer_4Darray, &
                                    read_long, &
                                    read_string
    procedure :: write_double => write_double
    procedure :: write_double_1Darray => write_double_1Darray
    procedure :: write_double_2Darray => write_double_2Darray
    procedure :: write_double_3Darray => write_double_3Darray
    procedure :: write_double_4Darray => write_double_4Darray
    procedure :: write_integer => write_integer
    procedure :: write_integer_1Darray => write_integer_1Darray
    procedure :: write_integer_2Darray => write_integer_2Darray
    procedure :: write_integer_3Darray => write_integer_3Darray
    procedure :: write_integer_4Darray => write_integer_4Darray
    procedure :: write_long => write_long
    procedure :: write_string => write_string
    procedure :: read_double => read_double
    procedure :: read_double_1Darray => read_double_1Darray
    procedure :: read_double_2Darray => read_double_2Darray
    procedure :: read_double_3Darray => read_double_3Darray
    procedure :: read_double_4Darray => read_double_4Darray
    procedure :: read_integer => read_integer
    procedure :: read_integer_1Darray => read_integer_1Darray
    procedure :: read_integer_2Darray => read_integer_2Darray
    procedure :: read_integer_3Darray => read_integer_3Darray
    procedure :: read_integer_4Darray => read_integer_4Darray
    procedure :: read_long => read_long
    procedure :: read_string => read_string
    procedure, public :: file_create => file_create
    procedure, public :: file_open => file_open
    procedure, public :: file_close => file_close
    procedure, public :: write_attribute_string => write_attribute_string
    procedure, public :: write_tally_result => write_tally_result
    procedure, public :: read_tally_result => read_tally_result
    procedure, public :: write_source_bank => write_source_bank
    procedure, public :: read_source_bank => read_source_bank
    procedure, public :: open_group => open_group
    procedure, public :: close_group => close_group
  end type BinaryOutput
>>>>>>> 911e3d16

contains

!===============================================================================
! FILE_CREATE creates a new file to write data to
!===============================================================================

  subroutine file_create(self, filename, serial)

    character(*),      intent(in) :: filename  ! name of file to be created
    logical, optional, intent(in) :: serial    ! processor rank to write from
    class(BinaryOutput) :: self

    ! Check for serial option
    if (present(serial)) then
      self % serial = serial
    else
      self % serial = .true.
     end if

#ifdef HDF5
# ifdef MPI
    if (self % serial) then
      call hdf5_file_create(filename, self % hdf5_fh)
    else
      call hdf5_file_create_parallel(filename, self % hdf5_fh)
    endif
# else
    call hdf5_file_create(filename, self % hdf5_fh)
# endif
#elif MPI
    if (self % serial) then
      open(NEWUNIT=self % unit_fh, FILE=filename, ACTION="write", &
           STATUS='replace', ACCESS='stream')
    else
      call mpi_create_file(filename, self % unit_fh)
    end if
#else
    open(NEWUNIT=self % unit_fh, FILE=filename, ACTION="write", &
         STATUS='replace', ACCESS='stream')
#endif

  end subroutine file_create

!===============================================================================
! FILE_OPEN opens an existing file for reading or read/writing
!===============================================================================

  subroutine file_open(self, filename, mode, serial, unit)

    character(*),      intent(in) :: filename ! name of file to be opened
    character(*),      intent(in) :: mode     ! file access mode 
    integer, optional, intent(in) :: unit      ! optional unit number
    logical, optional, intent(in) :: serial    ! processor rank to write from
    class(BinaryOutput) :: self

    ! Check for serial option
    if (present(serial)) then
      self % serial = serial
    else
      self % serial = .true.
     end if

#ifdef HDF5
# ifdef MPI
    if (self % serial) then
      call hdf5_file_open(filename, self % hdf5_fh, mode)
    else
      call hdf5_file_open_parallel(filename, self % hdf5_fh, mode)
    endif
# else
    call hdf5_file_open(filename, self % hdf5_fh, mode)
# endif
#elif MPI
    if (self % serial) then
      ! Check for read/write mode to open, default is read only
      if (mode == 'w') then
        open(NEWUNIT=self % unit_fh, FILE=filename, ACTION='write', &
             STATUS='old', ACCESS='stream', POSITION='append')
      else
        open(NEWUNIT=self % unit_fh, FILE=filename, ACTION='read', &
             STATUS='old', ACCESS='stream')
      end if
    else
      call mpi_open_file(filename, self % unit_fh, mode)
    end if
#else
    ! Check for read/write mode to open, default is read only
    if (mode == 'w') then
      open(NEWUNIT=self % unit_fh, FILE=filename, ACTION='write', &
           STATUS='old', ACCESS='stream', POSITION='append')
    else
      open(NEWUNIT=self % unit_fh, FILE=filename, ACTION='read', &
           STATUS='old', ACCESS='stream')
    end if
#endif

  end subroutine file_open

!===============================================================================
! FILE_CLOSE closes a file
!===============================================================================

  subroutine file_close(self)

    class(BinaryOutput) :: self

#ifdef HDF5
# ifdef MPI
     call hdf5_file_close(self % hdf5_fh)
# else
     call hdf5_file_close(self % hdf5_fh)
# endif
#elif MPI
     if (self % serial) then
       close(UNIT=self % unit_fh)
     else
       call mpi_close_file(self % unit_fh)
     end if
#else
     close(UNIT=self % unit_fh)
#endif

  end subroutine file_close

!===============================================================================
! OPEN_GROUP call hdf5 routine to open a group within binary output context
!===============================================================================

  subroutine open_group(self, group)

    character(*), intent(in) :: group ! HDF5 group name
    class(BinaryOutput) :: self

#ifdef HDF5
    call hdf5_open_group(self % hdf5_fh, group, self % hdf5_grp)
#endif

  end subroutine open_group

!===============================================================================
! CLOSE_GROUP call hdf5 routine to close a group within binary output context
!===============================================================================

  subroutine close_group(self)

    class(BinaryOutput) :: self

#ifdef HDF5
    call hdf5_close_group(self % hdf5_grp)
#endif

  end subroutine close_group

!===============================================================================
! WRITE_DOUBLE writes double precision scalar data
!===============================================================================

  subroutine write_double(self, buffer, name, group, collect)

    real(8),      intent(in)           :: buffer  ! data to write
    character(*), intent(in)           :: name    ! name for data
    character(*), intent(in), optional :: group   ! HDF5 group name
    logical,      intent(in), optional :: collect ! collective I/O
    class(BinaryOutput) :: self

    logical :: collect_

    ! Set up collective vs. independent I/O
    if (present(collect)) then
      collect_ = collect
    else
      collect_ = .true.
    end if

#ifdef HDF5
    ! Check if HDF5 group should be created/opened
    if (present(group)) then
      call hdf5_open_group(self % hdf5_fh, group, self % hdf5_grp)
    else
      self % hdf5_grp = self % hdf5_fh
    endif
# ifdef MPI
    if (self % serial) then
      call hdf5_write_double(self % hdf5_grp, name, buffer)
    else
      call hdf5_write_double_parallel(self % hdf5_grp, name, buffer, collect_)
    end if
# else
    call hdf5_write_double(self % hdf5_grp, name, buffer)
# endif
    ! Check if HDF5 group should be closed
    if (present(group)) call hdf5_close_group(self % hdf5_grp)
#elif MPI
    if (self % serial) then
      write(self % unit_fh) buffer
    else
      call mpi_write_double(self % unit_fh, buffer, collect_)
    end if
#else
    write(self % unit_fh) buffer
#endif

  end subroutine write_double

!===============================================================================
! READ_DOUBLE reads double precision scalar data
!===============================================================================

  subroutine read_double(self, buffer, name, group, collect)

    real(8),      intent(inout)        :: buffer  ! read data to here 
    character(*), intent(in)           :: name    ! name for data
    character(*), intent(in), optional :: group   ! HDF5 group name
    logical,      intent(in), optional :: collect ! collective I/O
    class(BinaryOutput) :: self

    logical :: collect_

    ! Set up collective vs. independent I/O 
    if (present(collect)) then
      collect_ = collect
    else
      collect_ = .true.
    end if

#ifdef HDF5
    ! Check if HDF5 group should be created/opened
    if (present(group)) then
      call hdf5_open_group(self % hdf5_fh, group, self % hdf5_grp)
    else
      self % hdf5_grp = self % hdf5_fh
    endif
# ifdef MPI
    if (self % serial) then
      call hdf5_read_double(self % hdf5_grp, name, buffer)
    else 
      call hdf5_read_double_parallel(self % hdf5_grp, name, buffer, collect_)
    end if
# else
    call hdf5_read_double(self % hdf5_grp, name, buffer)
# endif
    ! Check if HDf5 group should be closed
    if (present(group)) call hdf5_close_group(self % hdf5_grp)
#elif MPI
    if (self % serial) then
      read(self % unit_fh) buffer
    else
      call mpi_read_double(self % unit_fh, buffer, collect_)
    end if
#else
    read(self % unit_fh) buffer
#endif

  end subroutine read_double

!===============================================================================
! WRITE_DOUBLE_1DARRAY writes double precision 1-D array data
!===============================================================================

  subroutine write_double_1Darray(self, buffer, name, group, length, collect)

    integer,      intent(in)           :: length    ! length of array to write
    real(8),      intent(in)           :: buffer(:) ! data to write
    character(*), intent(in)           :: name      ! name of data
    character(*), intent(in), optional :: group     ! HDF5 group name
    logical,      intent(in), optional :: collect   ! collective I/O
    class(BinaryOutput) :: self

    logical :: collect_

    ! Set up collective vs. independent I/O
    if (present(collect)) then
      collect_ = collect
    else
      collect_ = .true.
    end if

#ifdef HDF5
    ! Check if HDF5 group should be created/opened
    if (present(group)) then
      call hdf5_open_group(self % hdf5_fh, group, self % hdf5_grp)
    else
      self % hdf5_grp = self % hdf5_fh
    endif
# ifdef MPI
    if (self % serial) then
      call hdf5_write_double_1Darray(self % hdf5_grp, name, buffer, length)
    else
      call hdf5_write_double_1Darray_parallel(self % hdf5_grp, name, buffer, length, &
           collect_)
    end if
# else
    call hdf5_write_double_1Darray(self % hdf5_grp, name, buffer, length)
# endif
    ! Check if HDF5 group should be closed
    if (present(group)) call hdf5_close_group(self % hdf5_grp)
#elif MPI
    if (self % serial) then
      write(self % unit_fh) buffer(1:length)
    else
      call mpi_write_double_1Darray(self % unit_fh, buffer, length, collect_)
    end if
#else
    write(self % unit_fh) buffer(1:length)
#endif

  end subroutine write_double_1Darray

!===============================================================================
! READ_DOUBLE_1DARRAY reads double precision 1-D array data
!===============================================================================

  subroutine read_double_1Darray(self, buffer, name, group, length, collect)

    integer,        intent(in)           :: length    ! length of array to read
    real(8),        intent(inout)        :: buffer(:) ! read data to here
    character(*),   intent(in)           :: name      ! name of data
    character(*),   intent(in), optional :: group     ! HDF5 group name
    logical,        intent(in), optional :: collect   ! collective I/O
    class(BinaryOutput) :: self

    logical :: collect_

    ! Set up collective vs. independent I/O
    if (present(collect)) then
      collect_ = collect
    else
      collect_ = .true.
    end if

#ifdef HDF5
    ! Check if HDF5 group should be created/opened
    if (present(group)) then
      call hdf5_open_group(self % hdf5_fh, group, self % hdf5_grp)
    else
      self % hdf5_grp = self % hdf5_fh
    endif
# ifdef MPI
    if (self % serial) then
      call hdf5_read_double_1Darray(self % hdf5_grp, name, buffer, length)
    else
      call hdf5_read_double_1Darray_parallel(self % hdf5_grp, name, buffer, &
         length, collect_)
    end if
# else
    call hdf5_read_double_1Darray(self % hdf5_grp, name, buffer, length)
# endif
    ! Check if HDF5 group should be closed
    if (present(group)) call hdf5_close_group(self % hdf5_grp)
#elif MPI
    if (self % serial) then
      read(self % unit_fh) buffer(1:length)
    else
      call mpi_read_double_1Darray(self % unit_fh, buffer, length, collect_)
    end if
#else
    read(self % unit_fh) buffer(1:length)
#endif

  end subroutine read_double_1Darray

!===============================================================================
! WRITE_DOUBLE_2DARRAY writes double precision 2-D array data
!===============================================================================

  subroutine write_double_2Darray(self, buffer, name, group, length, collect)

    integer,      intent(in)           :: length(2) ! dimension of array
    real(8),      intent(in)           :: buffer(length(1),length(2)) ! the data
    character(*), intent(in)           :: name ! name of data
    character(*), intent(in), optional :: group ! HDF5 group name
    logical,      intent(in), optional :: collect ! collective I/O
    class(BinaryOutput) :: self

    logical :: collect_

    ! Set up collective vs. independent I/O
    if (present(collect)) then
      collect_ = collect
    else
      collect_ = .true.
    end if

#ifdef HDF5
    ! Check if HDF5 group should be created/opened
    if (present(group)) then
      call hdf5_open_group(self % hdf5_fh, group, self % hdf5_grp)
    else
      self % hdf5_grp = self % hdf5_fh
    endif
# ifdef MPI
    if (self % serial) then
      call hdf5_write_double_2Darray(self % hdf5_grp, name, buffer, length)
    else
      call hdf5_write_double_2Darray_parallel(self % hdf5_grp, name, buffer, length, &
           collect_)
    end if
# else
    call hdf5_write_double_2Darray(self % hdf5_grp, name, buffer, length)
# endif
    ! Check if HDF5 group should be closed
    if (present(group)) call hdf5_close_group(self % hdf5_grp)
#elif MPI
    if (self % serial) then
      write(self % unit_fh) buffer(1:length(1),1:length(2))
    else
      call mpi_write_double_2Darray(self % unit_fh, buffer, length, collect_)
    end if
#else
    write(self % unit_fh) buffer(1:length(1),1:length(2))
#endif

  end subroutine write_double_2Darray

!===============================================================================
! READ_DOUBLE_2DARRAY reads double precision 2-D array data
!===============================================================================

  subroutine read_double_2Darray(self, buffer, name, group, length, collect)

    integer,      intent(in)           :: length(2) ! dimension of array
    real(8),      intent(inout)        :: buffer(length(1),length(2)) ! the data
    character(*), intent(in)           :: name ! name of data
    character(*), intent(in), optional :: group ! HDF5 group name
    logical,      intent(in), optional :: collect ! collective I/O
    class(BinaryOutput) :: self

    logical :: collect_

    ! Set up collective vs. independent I/O
    if (present(collect)) then
      collect_ = collect
    else
      collect_ = .true.
    end if

#ifdef HDF5
    ! Check if HDF5 group should be created/opened
    if (present(group)) then
      call hdf5_open_group(self % hdf5_fh, group, self % hdf5_grp)
    else
      self % hdf5_grp = self % hdf5_fh
    endif
# ifdef MPI
    if (self % serial) then
      call hdf5_read_double_2Darray(self % hdf5_grp, name, buffer, length)
    else
      call hdf5_read_double_2Darray_parallel(self % hdf5_grp, name, buffer, length, &
           collect_)
    end if
# else
    call hdf5_read_double_2Darray(self % hdf5_grp, name, buffer, length)
# endif
    ! Check if HDF5 group should be closed
    if (present(group)) call hdf5_close_group(self % hdf5_grp)
#elif MPI
    if (self % serial) then
      read(self % unit_fh) buffer(1:length(1),1:length(2))
    else
      call mpi_read_double_2Darray(self % unit_fh, buffer, length, collect_)
    end if
#else
    read(self % unit_fh) buffer(1:length(1),1:length(2))
#endif

  end subroutine read_double_2Darray

!===============================================================================
! WRITE_DOUBLE_3DARRAY writes double precision 3-D array data
!===============================================================================

  subroutine write_double_3Darray(self, buffer, name, group, length, collect)

    integer,      intent(in)           :: length(3) ! length of each dimension
    real(8),      intent(in)           :: buffer(length(1),length(2),length(3))        
    character(*), intent(in)           :: name ! name of data
    character(*), intent(in), optional :: group ! HDF5 group name
    logical,      intent(in), optional :: collect ! collective I/O
    class(BinaryOutput) :: self

    logical :: collect_

    ! Set up collective vs. independent I/O
    if (present(collect)) then
      collect_ = collect
    else
      collect_ = .true.
    end if

#ifdef HDF5
    ! Check if HDF5 group should be created/opened
    if (present(group)) then
      call hdf5_open_group(self % hdf5_fh, group, self % hdf5_grp)
    else
      self % hdf5_grp = self % hdf5_fh
    endif
# ifdef MPI
    if (self % serial) then
      call hdf5_write_double_3Darray(self % hdf5_grp, name, buffer, length)
    else
      call hdf5_write_double_3Darray_parallel(self % hdf5_grp, name, buffer, length, &
         collect_)
    end if
# else
    call hdf5_write_double_3Darray(self % hdf5_grp, name, buffer, length)
# endif
    ! Check if HDF5 group should be closed
    if (present(group)) call hdf5_close_group(self % hdf5_grp)
#elif MPI
    if (self % serial) then
      write(self % unit_fh) buffer(1:length(1),1:length(2),1:length(3))
    else
      call mpi_write_double_3Darray(self % unit_fh, buffer, length, collect_)
    end if
#else
    write(self % unit_fh) buffer(1:length(1),1:length(2),1:length(3))
#endif

  end subroutine write_double_3Darray

!===============================================================================
! READ_DOUBLE_3DARRAY reads double precision 3-D array data
!===============================================================================

  subroutine read_double_3Darray(self, buffer, name, group, length, collect)

    integer,      intent(in)           :: length(3) ! length of each dimension
    real(8),      intent(inout)        :: buffer(length(1),length(2),length(3))        
    character(*), intent(in)           :: name ! name of data
    character(*), intent(in), optional :: group ! HDF5 group name
    logical,      intent(in), optional :: collect ! collective I/O
    class(BinaryOutput) :: self

    logical :: collect_

    ! Set up collective vs. independent I/O
    if (present(collect)) then
      collect_ = collect
    else
      collect_ = .true.
    end if

#ifdef HDF5
    ! Check if HDF5 group should be created/opened
    if (present(group)) then
      call hdf5_open_group(self % hdf5_fh, group, self % hdf5_grp)
    else
      self % hdf5_grp = self % hdf5_fh
    endif
# ifdef MPI
    if (self % serial) then
      call hdf5_read_double_3Darray(self % hdf5_grp, name, buffer, length)
    else
      call hdf5_read_double_3Darray_parallel(self % hdf5_grp, name, buffer, length, &
           collect_)
    end if
# else
    call hdf5_read_double_3Darray(self % hdf5_grp, name, buffer, length)
# endif
    ! Check if HDF5 group should be closed
    if (present(group)) call hdf5_close_group(self % hdf5_grp)
#elif MPI
    if (self % serial) then
      read(self % unit_fh) buffer(1:length(1),1:length(2),1:length(3))
    else
      call mpi_read_double_3Darray(self % unit_fh, buffer, length, collect_)
    end if
#else
    read(self % unit_fh) buffer(1:length(1),1:length(2),1:length(3))
#endif

  end subroutine read_double_3Darray

!===============================================================================
! WRITE_DOUBLE_4DARRAY writes double precision 4-D array data
!===============================================================================

  subroutine write_double_4Darray(self, buffer, name, group, length, collect)

    integer,      intent(in)           :: length(4) ! length of each dimension
    real(8),      intent(in)           :: buffer(length(1),length(2),&
                                                 length(3),length(4))
    character(*), intent(in)           :: name ! name of data
    character(*), intent(in), optional :: group ! HDF5 group name
    logical,      intent(in), optional :: collect ! collective I/O
    class(BinaryOutput) :: self

    logical :: collect_

    ! Set up collective vs. independent I/O 
    if (present(collect)) then
      collect_ = collect
    else
      collect_ = .true.
    end if

#ifdef HDF5
    ! Check if HDF5 group should be created/opened
    if (present(group)) then
      call hdf5_open_group(self % hdf5_fh, group, self % hdf5_grp)
    else
      self % hdf5_grp = self % hdf5_fh
    endif
# ifdef MPI
    if (self % serial) then
      call hdf5_write_double_4Darray(self % hdf5_grp, name, buffer, length)
    else
      call hdf5_write_double_4Darray_parallel(self % hdf5_grp, name, buffer, length, &
           collect_)
    end if
# else
    ! Write the data in serial
    call hdf5_write_double_4Darray(self % hdf5_grp, name, buffer, length)
# endif
    ! Check if HDF5 group should be closed
    if (present(group)) call hdf5_close_group(self % hdf5_grp)
#elif MPI
    if (self % serial) then
      write(self % unit_fh) buffer(1:length(1),1:length(2),1:length(3), &
                         1:length(4))
    else
      call mpi_write_double_4Darray(self % unit_fh, buffer, length, collect_)
    end if
#else
    write(self % unit_fh) buffer(1:length(1),1:length(2),1:length(3), &
                       1:length(4))
#endif

  end subroutine write_double_4Darray

!===============================================================================
<<<<<<< HEAD
! WRITE_DOUBLE_4DARRAY writes double precision 4-D array data
!===============================================================================

  subroutine write_double_4Darray(buffer, name, group, length)

    integer,      intent(in)           :: length(4) ! length of each dimension
    real(8),      intent(in)           :: buffer(length(1),length(2),&
                                                 length(3),length(4))
    character(*), intent(in)           :: name ! name of data
    character(*), intent(in), optional :: group ! HDF5 group name

#ifdef HDF5
    ! Check if HDF5 group should be created/opened
    if (present(group)) then
      call hdf5_open_group(group)
    else
      temp_group = hdf5_fh
    endif

    ! Write the data
    call hdf5_write_double_4Darray(temp_group, name, buffer, length)

    ! Check if HDF5 group should be closed
    if (present(group)) call hdf5_close_group()
#else
    message = 'Double precision 4-D array writing not currently supported'
    call warning()
#endif

  end subroutine write_double_4Darray

!===============================================================================
! READ_DOUBLE_4DARRAY reads double precision 4-D array data
!===============================================================================

  subroutine read_double_4Darray(buffer, name, group, length, option)

    integer,      intent(in)           :: length(4) ! length of each dimension
    real(8),      intent(inout)        :: buffer(length(1),length(2),&
                                                 length(3),length(4))
    character(*), intent(in)           :: name ! name of data
    character(*), intent(in), optional :: group ! HDF5 group name
    character(*), intent(in), optional :: option    ! read option

#ifdef HDF5
    ! Check if HDF5 group should be created/opened
    if (present(group)) then
      call hdf5_open_group(group)
    else
      temp_group = hdf5_fh
    endif

    ! Write the data
    call hdf5_read_double_4Darray(temp_group, name, buffer, length)

    ! Check if HDF5 group should be closed
    if (present(group)) call hdf5_close_group()
#else
    message = 'Double precision 4-D array reading not currently supported'
    call warning()
#endif

  end subroutine read_double_4Darray

!===============================================================================
! WRITE_INTEGER writes integer scalar data
=======
! READ_DOUBLE_4DARRAY reads double precision 4-D array data
>>>>>>> 911e3d16
!===============================================================================

  subroutine read_double_4Darray(self, buffer, name, group, length, collect)

    integer,      intent(in)           :: length(4) ! length of each dimension
    real(8),      intent(inout)        :: buffer(length(1),length(2),&
                                                 length(3),length(4))
    character(*), intent(in)           :: name ! name of data
    character(*), intent(in), optional :: group ! HDF5 group name
    logical,      intent(in), optional :: collect ! collective I/O
    class(BinaryOutput) :: self

    logical :: collect_

    ! Set up collective vs. independent I/O 
    if (present(collect)) then
      collect_ = collect
    else
      collect_ = .true.
    end if

#ifdef HDF5
    ! Check if HDF5 group should be created/opened
    if (present(group)) then
      call hdf5_open_group(self % hdf5_fh, group, self % hdf5_grp)
    else
      self % hdf5_grp = self % hdf5_fh
    endif
# ifdef MPI
    if (self % serial) then
      call hdf5_read_double_4Darray(self % hdf5_grp, name, buffer, length)
    else
      call hdf5_read_double_4Darray_parallel(self % hdf5_grp, name, buffer, length, &
           collect_)
    end if
# else
    call hdf5_read_double_4Darray(self % hdf5_grp, name, buffer, length)
# endif
    ! Check if HDF5 group should be closed
    if (present(group)) call hdf5_close_group(self % hdf5_grp)
#elif MPI
    if (self % serial) then
      read(self % unit_fh) buffer(1:length(1),1:length(2),1:length(3), &
                        1:length(4))
    else
      call mpi_read_double_4Darray(self % unit_fh, buffer, length, collect_)
    end if
#else
    read(self % unit_fh) buffer(1:length(1),1:length(2),1:length(3), &
                      1:length(4))
#endif

  end subroutine read_double_4Darray

!===============================================================================
! WRITE_INTEGER writes integer precision scalar data
!===============================================================================

  subroutine write_integer(self, buffer, name, group, collect)

    integer,      intent(in)           :: buffer  ! data to write
    character(*), intent(in)           :: name    ! name for data
    character(*), intent(in), optional :: group   ! HDF5 group name
    logical,      intent(in), optional :: collect ! collective I/O
    class(BinaryOutput) :: self

    logical :: collect_

    ! Set up collective vs. independent I/O
    if (present(collect)) then
      collect_ = collect
    else
      collect_ = .true.
    end if

#ifdef HDF5
    ! Check if HDF5 group should be created/opened
    if (present(group)) then
      call hdf5_open_group(self % hdf5_fh, group, self % hdf5_grp)
    else
      self % hdf5_grp = self % hdf5_fh
    endif
# ifdef MPI
    if (self % serial) then
      call hdf5_write_integer(self % hdf5_grp, name, buffer)
    else
      call hdf5_write_integer_parallel(self % hdf5_grp, name, buffer, collect_)
    end if
# else
    call hdf5_write_integer(self % hdf5_grp, name, buffer)
# endif
    ! Check if HDF5 group should be closed
    if (present(group)) call hdf5_close_group(self % hdf5_grp)
#elif MPI
    if (self % serial) then
      write(self % unit_fh) buffer
    else
      call mpi_write_integer(self % unit_fh, buffer, collect_)
    end if
#else
    write(self % unit_fh) buffer
#endif

  end subroutine write_integer

!===============================================================================
! READ_INTEGER reads integer precision scalar data
!===============================================================================

  subroutine read_integer(self, buffer, name, group, collect)

    integer,      intent(inout)        :: buffer  ! read data to here 
    character(*), intent(in)           :: name    ! name for data
    character(*), intent(in), optional :: group   ! HDF5 group name
    logical,      intent(in), optional :: collect ! collective I/O
    class(BinaryOutput) :: self

    logical :: collect_

    ! Set up collective vs. independent I/O 
    if (present(collect)) then
      collect_ = collect
    else
      collect_ = .true.
    end if

#ifdef HDF5
    ! Check if HDF5 group should be created/opened
    if (present(group)) then
      call hdf5_open_group(self % hdf5_fh, group, self % hdf5_grp)
    else
      self % hdf5_grp = self % hdf5_fh
    endif
# ifdef MPI
    if (self % serial) then
      call hdf5_read_integer(self % hdf5_grp, name, buffer)
    else
      call hdf5_read_integer_parallel(self % hdf5_grp, name, buffer, collect_)
    end if
# else
    call hdf5_read_integer(self % hdf5_grp, name, buffer)
# endif
    ! Check if HDf5 group should be closed
    if (present(group)) call hdf5_close_group(self % hdf5_grp)
#elif MPI
    if (self % serial) then
      read(self % unit_fh) buffer
    else
      call mpi_read_integer(self % unit_fh, buffer, collect_)
    end if
#else
    read(self % unit_fh) buffer
#endif

  end subroutine read_integer

!===============================================================================
! WRITE_INTEGER_1DARRAY writes integer precision 1-D array data
!===============================================================================

  subroutine write_integer_1Darray(self, buffer, name, group, length, collect)

    integer,      intent(in)           :: length    ! length of array to write
    integer,      intent(in)           :: buffer(:) ! data to write
    character(*), intent(in)           :: name      ! name of data
    character(*), intent(in), optional :: group     ! HDF5 group name
    logical,      intent(in), optional :: collect   ! collective I/O
    class(BinaryOutput) :: self

    logical :: collect_

    ! Set up collective vs. independent I/O
    if (present(collect)) then
      collect_ = collect
    else
      collect_ = .true.
    end if

#ifdef HDF5
    ! Check if HDF5 group should be created/opened
    if (present(group)) then
      call hdf5_open_group(self % hdf5_fh, group, self % hdf5_grp)
    else
      self % hdf5_grp = self % hdf5_fh
    endif
# ifdef MPI
    if (self % serial) then
      call hdf5_write_integer_1Darray(self % hdf5_grp, name, buffer, length)
    else
      call hdf5_write_integer_1Darray_parallel(self % hdf5_grp, name, buffer, length, &
           collect_)
    end if
# else
    call hdf5_write_integer_1Darray(self % hdf5_grp, name, buffer, length)
# endif
    ! Check if HDF5 group should be closed
    if (present(group)) call hdf5_close_group(self % hdf5_grp)
#elif MPI
    if (self % serial) then
      write(self % unit_fh) buffer(1:length)
    else
      call mpi_write_integer_1Darray(self % unit_fh, buffer, length, collect_)
    end if
#else
    write(self % unit_fh) buffer(1:length)
#endif

  end subroutine write_integer_1Darray

!===============================================================================
! READ_INTEGER_1DARRAY reads integer precision 1-D array data
!===============================================================================

  subroutine read_integer_1Darray(self, buffer, name, group, length, collect)

    integer,        intent(in)           :: length    ! length of array to read
    integer,        intent(inout)        :: buffer(:) ! read data to here
    character(*),   intent(in)           :: name      ! name of data
    character(*),   intent(in), optional :: group     ! HDF5 group name
    logical,        intent(in), optional :: collect   ! collective I/O
    class(BinaryOutput) :: self

    logical :: collect_

    ! Set up collective vs. independent I/O
    if (present(collect)) then
      collect_ = collect
    else
      collect_ = .true.
    end if

#ifdef HDF5
    ! Check if HDF5 group should be created/opened
    if (present(group)) then
      call hdf5_open_group(self % hdf5_fh, group, self % hdf5_grp)
    else
      self % hdf5_grp = self % hdf5_fh
    endif
# ifdef MPI
    if (self % serial) then
      call hdf5_read_integer_1Darray(self % hdf5_grp, name, buffer, length)
    else
      call hdf5_read_integer_1Darray_parallel(self % hdf5_grp, name, buffer, &
           length, collect_)
    end if
# else
    ! Read the data in serial
    call hdf5_read_integer_1Darray(self % hdf5_grp, name, buffer, length)
# endif
    ! Check if HDF5 group should be closed
    if (present(group)) call hdf5_close_group(self % hdf5_grp)
#elif MPI
    if (self % serial) then
      read(self % unit_fh) buffer(1:length)
    else
      call mpi_read_integer_1Darray(self % unit_fh, buffer, length, collect_)
    end if
#else
    read(self % unit_fh) buffer(1:length)
#endif

  end subroutine read_integer_1Darray

!===============================================================================
! WRITE_INTEGER_2DARRAY writes integer precision 2-D array data
!===============================================================================

  subroutine write_integer_2Darray(self, buffer, name, group, length, collect)

    integer,      intent(in)           :: length(2) ! dimension of array
    integer,      intent(in)           :: buffer(length(1),length(2)) ! the data
    character(*), intent(in)           :: name ! name of data
    character(*), intent(in), optional :: group ! HDF5 group name
    logical,      intent(in), optional :: collect ! collective I/O
    class(BinaryOutput) :: self

    logical :: collect_

    ! Set up collective vs. independent I/O
    if (present(collect)) then
      collect_ = collect
    else
      collect_ = .true.
    end if

#ifdef HDF5
    ! Check if HDF5 group should be created/opened
    if (present(group)) then
      call hdf5_open_group(self % hdf5_fh, group, self % hdf5_grp)
    else
      self % hdf5_grp = self % hdf5_fh
    endif
# ifdef MPI
    if (self % serial) then
      call hdf5_write_integer_2Darray(self % hdf5_grp, name, buffer, length)
    else
      call hdf5_write_integer_2Darray_parallel(self % hdf5_grp, name, buffer, length, &
           collect_)
    end if
# else
    call hdf5_write_integer_2Darray(self % hdf5_grp, name, buffer, length)
# endif
    ! Check if HDF5 group should be closed
    if (present(group)) call hdf5_close_group(self % hdf5_grp)
#elif MPI
    if (self % serial) then 
      write(self % unit_fh) buffer(1:length(1),1:length(2))
    else
      call mpi_write_integer_2Darray(self % unit_fh, buffer, length, collect_)
    end if
#else
    write(self % unit_fh) buffer(1:length(1),1:length(2))
#endif

  end subroutine write_integer_2Darray

!===============================================================================
! READ_INTEGER_2DARRAY reads integer precision 2-D array data
!===============================================================================

  subroutine read_integer_2Darray(self, buffer, name, group, length, collect)

    integer,      intent(in)           :: length(2) ! dimension of array
    integer,      intent(inout)        :: buffer(length(1),length(2)) ! the data
    character(*), intent(in)           :: name ! name of data
    character(*), intent(in), optional :: group ! HDF5 group name
    logical,      intent(in), optional :: collect ! collective I/O
    class(BinaryOutput) :: self

    logical :: collect_

    ! Set up collective vs. independent I/O
    if (present(collect)) then
      collect_ = collect
    else
      collect_ = .true.
    end if

#ifdef HDF5
    ! Check if HDF5 group should be created/opened
    if (present(group)) then
      call hdf5_open_group(self % hdf5_fh, group, self % hdf5_grp)
    else
      self % hdf5_grp = self % hdf5_fh
    endif
# ifdef MPI
    if (self % serial) then
      call hdf5_read_integer_2Darray(self % hdf5_grp, name, buffer, length)
    else
      call hdf5_read_integer_2Darray_parallel(self % hdf5_grp, name, buffer, length, &
           collect_)
    end if
# else
    call hdf5_read_integer_2Darray(self % hdf5_grp, name, buffer, length)
# endif
    ! Check if HDF5 group should be closed
    if (present(group)) call hdf5_close_group(self % hdf5_grp)
#elif MPI
    if (self % serial) then
      read(self % unit_fh) buffer(1:length(1),1:length(2))
    else
      call mpi_read_integer_2Darray(self % unit_fh, buffer, length, collect_)
    end if
#else
    read(self % unit_fh) buffer(1:length(1),1:length(2))
#endif

  end subroutine read_integer_2Darray

!===============================================================================
! WRITE_INTEGER_3DARRAY writes integer precision 3-D array data
!===============================================================================

  subroutine write_integer_3Darray(self, buffer, name, group, length, collect)

    integer,      intent(in)           :: length(3) ! length of each dimension
    integer,      intent(in)           :: buffer(length(1),length(2),length(3))        
    character(*), intent(in)           :: name ! name of data
    character(*), intent(in), optional :: group ! HDF5 group name
    logical,      intent(in), optional :: collect ! collective I/O
    class(BinaryOutput) :: self

    logical :: collect_

    ! Set up collective vs. independent I/O
    if (present(collect)) then
      collect_ = collect
    else
      collect_ = .true.
    end if

#ifdef HDF5
    ! Check if HDF5 group should be created/opened
    if (present(group)) then
      call hdf5_open_group(self % hdf5_fh, group, self % hdf5_grp)
    else
      self % hdf5_grp = self % hdf5_fh
    endif
# ifdef MPI
    if (self % serial) then
      call hdf5_write_integer_3Darray(self % hdf5_grp, name, buffer, length)
    else
      call hdf5_write_integer_3Darray_parallel(self % hdf5_grp, name, buffer, length, &
           collect_)
    end if
# else
    call hdf5_write_integer_3Darray(self % hdf5_grp, name, buffer, length)
# endif
    ! Check if HDF5 group should be closed
    if (present(group)) call hdf5_close_group(self % hdf5_grp)
#elif MPI
    if (self % serial) then
      write(self % unit_fh) buffer(1:length(1),1:length(2),1:length(3))
    else
      call mpi_write_integer_3Darray(self % unit_fh, buffer, length, collect_)
    end if
#else
    write(self % unit_fh) buffer(1:length(1),1:length(2),1:length(3))
#endif

  end subroutine write_integer_3Darray

!===============================================================================
! READ_INTEGER_3DARRAY reads integer precision 3-D array data
!===============================================================================

  subroutine read_integer_3Darray(self, buffer, name, group, length, collect)

    integer,      intent(in)           :: length(3) ! length of each dimension
    integer,      intent(inout)        :: buffer(length(1),length(2),length(3))        
    character(*), intent(in)           :: name ! name of data
    character(*), intent(in), optional :: group ! HDF5 group name
    logical,      intent(in), optional :: collect ! collective I/O
    class(BinaryOutput) :: self

    logical :: collect_

    ! Set up collective vs. independent I/O
    if (present(collect)) then
      collect_ = collect
    else
      collect_ = .true.
    end if

#ifdef HDF5
    ! Check if HDF5 group should be created/opened
    if (present(group)) then
      call hdf5_open_group(self % hdf5_fh, group, self % hdf5_grp)
    else
      self % hdf5_grp = self % hdf5_fh
    endif
# ifdef MPI
    if (self % serial) then
      call hdf5_read_integer_3Darray(self % hdf5_grp, name, buffer, length)
    else
      call hdf5_read_integer_3Darray_parallel(self % hdf5_grp, name, buffer, length, &
           collect_)
    end if
# else
    call hdf5_read_integer_3Darray(self % hdf5_grp, name, buffer, length)
# endif
    ! Check if HDF5 group should be closed
    if (present(group)) call hdf5_close_group(self % hdf5_grp)
#elif MPI
    if (self % serial) then
      read(self % unit_fh) buffer(1:length(1),1:length(2),1:length(3))
    else
      call mpi_read_integer_3Darray(self % unit_fh, buffer, length, collect_)
    end if
#else
    read(self % unit_fh) buffer(1:length(1),1:length(2),1:length(3))
#endif

  end subroutine read_integer_3Darray

!===============================================================================
! WRITE_INTEGER_4DARRAY writes integer precision 4-D array data
!===============================================================================

  subroutine write_integer_4Darray(self, buffer, name, group, length, collect)

    integer,      intent(in)           :: length(4) ! length of each dimension
    integer,      intent(in)           :: buffer(length(1),length(2),&
                                                 length(3),length(4))
    character(*), intent(in)           :: name ! name of data
    character(*), intent(in), optional :: group ! HDF5 group name
    logical,      intent(in), optional :: collect ! collective I/O
    class(BinaryOutput) :: self

    logical :: collect_

    ! Set up collective vs. independent I/O 
    if (present(collect)) then
      collect_ = collect
    else
      collect_ = .true.
    end if

#ifdef HDF5
    ! Check if HDF5 group should be created/opened
    if (present(group)) then
      call hdf5_open_group(self % hdf5_fh, group, self % hdf5_grp)
    else
      self % hdf5_grp = self % hdf5_fh
    endif
# ifdef MPI
    if (self % serial) then
      call hdf5_write_integer_4Darray(self % hdf5_grp, name, buffer, length)
    else
      call hdf5_write_integer_4Darray_parallel(self % hdf5_grp, name, buffer, length, &
           collect_)
    end if
# else
    call hdf5_write_integer_4Darray(self % hdf5_grp, name, buffer, length)
# endif
    ! Check if HDF5 group should be closed
    if (present(group)) call hdf5_close_group(self % hdf5_grp)
#elif MPI
    if (self % serial) then
      write(self % unit_fh) buffer(1:length(1),1:length(2),1:length(3), &
                         1:length(4))
    else
      call mpi_write_integer_4Darray(self % unit_fh, buffer, length, collect_)
    end if
#else
    write(self % unit_fh) buffer(1:length(1),1:length(2),1:length(3), &
                       1:length(4))
#endif

  end subroutine write_integer_4Darray

!===============================================================================
! READ_INTEGER_4DARRAY reads integer precision 4-D array data
!===============================================================================

  subroutine read_integer_4Darray(self, buffer, name, group, length, collect)

    integer,      intent(in)           :: length(4) ! length of each dimension
    integer,      intent(inout)        :: buffer(length(1),length(2),&
                                                 length(3),length(4))
    character(*), intent(in)           :: name ! name of data
    character(*), intent(in), optional :: group ! HDF5 group name
    logical,      intent(in), optional :: collect ! collective I/O
    class(BinaryOutput) :: self

    logical :: collect_

    ! Set up collective vs. independent I/O 
    if (present(collect)) then
      collect_ = collect
    else
      collect_ = .true.
    end if

#ifdef HDF5
    ! Check if HDF5 group should be created/opened
    if (present(group)) then
      call hdf5_open_group(self % hdf5_fh, group, self % hdf5_grp)
    else
      self % hdf5_grp = self % hdf5_fh
    endif
# ifdef MPI
    if (self % serial) then
      call hdf5_read_integer_4Darray(self % hdf5_grp, name, buffer, length)
    else
      call hdf5_read_integer_4Darray_parallel(self % hdf5_grp, name, buffer, length, &
           collect_)
    end if
# else
    call hdf5_read_integer_4Darray(self % hdf5_grp, name, buffer, length)
# endif
    ! Check if HDF5 group should be closed
    if (present(group)) call hdf5_close_group(self % hdf5_grp)
#elif MPI
    if (self % serial) then
      read(self % unit_fh) buffer(1:length(1),1:length(2),1:length(3), &
                        1:length(4))
    else
      call mpi_read_integer_4Darray(self % unit_fh, buffer, length, collect_)
    end if
#else
    read(self % unit_fh) buffer(1:length(1),1:length(2),1:length(3), &
                      1:length(4))
#endif

  end subroutine read_integer_4Darray

!===============================================================================
! WRITE_LONG writes long integer scalar data
!===============================================================================

  subroutine write_long(self, buffer, name, group, collect)

    integer(8),   intent(in)           :: buffer  ! data to write
    character(*), intent(in)           :: name    ! name of data
    character(*), intent(in), optional :: group   ! HDF5 group name
    logical,      intent(in), optional :: collect ! collective I/O
    class(BinaryOutput) :: self

    logical :: collect_

    ! Set up collective vs. independent I/O
    if (present(collect)) then
      collect_ = collect
    else
      collect_ = .true.
    end if

#ifdef HDF5
    ! Check if HDF5 group should be created/opened
    if (present(group)) then
      call hdf5_open_group(self % hdf5_fh, group, self % hdf5_grp)
    else
      self % hdf5_grp = self % hdf5_fh
    endif
# ifdef MPI
    if (self % serial) then
      call hdf5_write_long(self % hdf5_grp, name, buffer, hdf5_integer8_t)
    else
      call hdf5_write_long_parallel(self % hdf5_grp, name, buffer, &
           hdf5_integer8_t, collect_)
    end if
# else
    call hdf5_write_long(self % hdf5_grp, name, buffer, hdf5_integer8_t)
# endif
    ! Check if HDF5 group should be closed
    if (present(group)) call hdf5_close_group(self % hdf5_grp)
#elif MPI
    if (self % serial) then
      write(self % unit_fh) buffer
    else
      call mpi_write_long(self % unit_fh, buffer, collect_)
    end if
#else
    write(self % unit_fh) buffer
#endif

  end subroutine write_long

!===============================================================================
! READ_LONG reads long integer scalar data
!===============================================================================

  subroutine read_long(self, buffer, name, group, collect)

    integer(8),   intent(inout)        :: buffer  ! data to write
    character(*), intent(in)           :: name    ! name of data
    character(*), intent(in), optional :: group   ! HDF5 group name
    logical,      intent(in), optional :: collect ! collective I/O
    class(BinaryOutput) :: self

    logical :: collect_

    ! Set up collective vs. independent I/O
    if (present(collect)) then
      collect_ = collect
    else
      collect_ = .true.
    end if

#ifdef HDF5
    ! Check if HDF5 group should be created/opened
    if (present(group)) then
      call hdf5_open_group(self % hdf5_fh, group, self % hdf5_grp)
    else
      self % hdf5_grp = self % hdf5_fh
    endif
# ifdef MPI
    if (self % serial) then
      call hdf5_read_long(self % hdf5_grp, name, buffer, hdf5_integer8_t)
    else
      call hdf5_read_long_parallel(self % hdf5_grp, name, buffer, &
           hdf5_integer8_t, collect_)
    end if
# else
    call hdf5_read_long(self % hdf5_grp, name, buffer, hdf5_integer8_t)
# endif
    ! Check if HDF5 group should be closed
    if (present(group)) call hdf5_close_group(self % hdf5_grp)
#elif MPI
    if (self % serial) then
      read(self % unit_fh) buffer
    else
      call mpi_read_long(self % unit_fh, buffer, collect_)
    end if
#else
    read(self % unit_fh) buffer
#endif

  end subroutine read_long

!===============================================================================
! WRITE_STRING writes string data
!===============================================================================

  subroutine write_string(self, buffer, name, group, collect)

    character(*), intent(in)           :: buffer  ! data to write
    character(*), intent(in)           :: name    ! name of data
    character(*), intent(in), optional :: group   ! HDF5 group name
    logical,      intent(in), optional :: collect ! collective I/O
    class(BinaryOutput) :: self

    integer :: n
    logical :: collect_

    ! Get string length
    n = len_trim(buffer)

    ! Set up collective vs. independent I/O
    if (present(collect)) then
      collect_ = collect
    else
      collect_ = .true.
    end if

#ifdef HDF5
    ! Check if HDF5 group should be created/opened
    if (present(group)) then
      call hdf5_open_group(self % hdf5_fh, group, self % hdf5_grp)
    else
      self % hdf5_grp = self % hdf5_fh
    endif
# ifdef MPI
    if (self % serial) then
      call hdf5_write_string(self % hdf5_grp, name, buffer, n)
    else
      call hdf5_write_string_parallel(self % hdf5_grp, name, buffer, n, collect_)
    end if
# else
    ! Write the data
    call hdf5_write_string(self % hdf5_grp, name, buffer, n)
# endif
    ! Check if HDF5 group should be closed
    if (present(group)) call hdf5_close_group(self % hdf5_grp)
#elif MPI
    if (self % serial) then
      write(self % unit_fh) buffer
    else
      call mpi_write_string(self % unit_fh, buffer, n, collect_)
    end if
#else
    write(self % unit_fh) buffer
#endif

  end subroutine write_string

!===============================================================================
! READ_STRING reads string data
!===============================================================================

  subroutine read_string(self, buffer, name, group, collect)

    character(*), intent(inout)        :: buffer  ! data to write
    character(*), intent(in)           :: name    ! name of data
    character(*), intent(in), optional :: group   ! HDF5 group name
    logical,      intent(in), optional :: collect ! collective I/O
    class(BinaryOutput) :: self

    integer :: n
    logical :: collect_

    ! Get string length
    n = len(buffer)

    ! Set up collective vs. independent I/O
    if (present(collect)) then
      collect_ = collect
    else
      collect_ = .true.
    end if

#ifdef HDF5
    ! Check if HDF5 group should be created/opened
    if (present(group)) then
      call hdf5_open_group(self % hdf5_fh, group, self % hdf5_grp)
    else
      self % hdf5_grp = self % hdf5_fh
    endif
# ifdef MPI
    if (self % serial) then
      call hdf5_read_string(self % hdf5_grp, name, buffer, n)
    else
      call hdf5_read_string_parallel(self % hdf5_grp, name, buffer, n, collect_)
    end if
# else
    call hdf5_read_string(self % hdf5_grp, name, buffer, n)
# endif
    ! Check if HDF5 group should be closed
    if (present(group)) call hdf5_close_group(self % hdf5_grp)
#elif MPI
    if (self % serial) then
      read(self % unit_fh) buffer
    else
      call mpi_read_string(self % unit_fh, buffer, n, collect_)
    end if
#else
    read(self % unit_fh) buffer
#endif

  end subroutine read_string

!===============================================================================
! WRITE_ATTRIBUTE_STRING
!===============================================================================

  subroutine write_attribute_string(self, var, attr_type, attr_str, group)

    character(*), intent(in)           :: var       ! variable name for attr
    character(*), intent(in)           :: attr_type ! attr identifier type
    character(*), intent(in)           :: attr_str  ! string for attr id type
    character(*), intent(in), optional :: group     ! HDF5 group name
    class(BinaryOutput) :: self

#ifdef HDF5
    ! Check if HDF5 group should be created/opened
    if (present(group)) then
      call hdf5_open_group(self % hdf5_fh, group, self % hdf5_grp)
    else
      self % hdf5_grp = self % hdf5_fh
    endif

    ! Write the attribute string
    call hdf5_write_attribute_string(self % hdf5_grp, var, attr_type, attr_str)

    ! Check if HDF5 group should be closed
    if (present(group)) call hdf5_close_group(self % hdf5_grp)
#endif

  end subroutine write_attribute_string

!===============================================================================
! WRITE_TALLY_RESULT writes an OpenMC TallyResult type
!===============================================================================

  subroutine write_tally_result(self, buffer, name, group, n1, n2)

    character(*),      intent(in), optional :: group   ! HDF5 group name
    character(*),      intent(in)           :: name    ! name of data
    integer,           intent(in)           :: n1, n2  ! TallyResult dims
    type(TallyResult), intent(in), target   :: buffer(n1, n2) ! data to write
    class(BinaryOutput) :: self

#ifndef HDF5
    integer :: j,k ! iteration counters
#endif

#ifdef HDF5

    ! Open up sub-group if present
    if (present(group)) then
      call hdf5_open_group(self % hdf5_fh, group, self % hdf5_grp)
    else
      self % hdf5_grp = self % hdf5_fh
    end if

    ! Set overall size of vector to write
    dims1(1) = n1*n2 

    ! Create up a dataspace for size
    call h5screate_simple_f(1, dims1, dspace, hdf5_err)

    ! Create the dataset
    call h5dcreate_f(self % hdf5_grp, name, hdf5_tallyresult_t, dspace, dset, &
         hdf5_err)

    ! Set pointer to first value and write
    f_ptr = c_loc(buffer(1,1))
    call h5dwrite_f(dset, hdf5_tallyresult_t, f_ptr, hdf5_err)

    ! Close ids
    call h5dclose_f(dset, hdf5_err)
    call h5sclose_f(dspace, hdf5_err)
    if (present(group)) then
      call hdf5_close_group(self % hdf5_grp)
    end if

#else

    ! Write out tally buffer
    do k = 1, n2
      do j = 1, n1
        write(self % unit_fh) buffer(j,k) % sum
        write(self % unit_fh) buffer(j,k) % sum_sq
      end do
    end do

#endif 
   
  end subroutine write_tally_result

!===============================================================================
! READ_TALLY_RESULT reads OpenMC TallyResult data
!===============================================================================

  subroutine read_tally_result(self, buffer, name, group, n1, n2)

    character(*),      intent(in), optional  :: group  ! HDF5 group name
    character(*),      intent(in)            :: name   ! name of data
    integer,           intent(in)            :: n1, n2 ! TallyResult dims
    type(TallyResult), intent(inout), target :: buffer(n1, n2) ! read data here
    class(BinaryOutput) :: self

#ifndef HDF5
    integer :: j,k ! iteration counters
#endif

#ifdef HDF5

    ! Open up sub-group if present
    if (present(group)) then
      call hdf5_open_group(self % hdf5_fh, group, self % hdf5_grp)
    else
      self % hdf5_grp = self % hdf5_fh
    end if

    ! Open the dataset
    call h5dopen_f(self % hdf5_grp, name, dset, hdf5_err)

    ! Set pointer to first value and write
    f_ptr = c_loc(buffer(1,1))
    call h5dread_f(dset, hdf5_tallyresult_t, f_ptr, hdf5_err)

    ! Close ids
    call h5dclose_f(dset, hdf5_err)
    if (present(group)) call hdf5_close_group(self % hdf5_grp)

#else

    ! Read tally result
    do k = 1, n2
      do j = 1, n1
        read(self % unit_fh) buffer(j,k) % sum
        read(self % unit_fh) buffer(j,k) % sum_sq
      end do
    end do

#endif 
   
  end subroutine read_tally_result

!===============================================================================
! WRITE_SOURCE_BANK writes OpenMC source_bank data
!===============================================================================

  subroutine write_source_bank(self)

    class(BinaryOutput) :: self

#ifdef HDF5
    integer(8)               :: offset(1)        ! source data offset
#elif MPI
    integer(MPI_OFFSET_KIND) :: offset           ! offset of data
    integer                  :: size_offset_kind ! the data offset kind
    integer                  :: size_bank        ! size of bank to write
#endif

#ifdef HDF5
# ifdef MPI

    ! Set size of total dataspace for all procs and rank
    dims1(1) = n_particles
    hdf5_rank = 1

    ! Create that dataspace
    call h5screate_simple_f(hdf5_rank, dims1, dspace, hdf5_err)

    ! Create the dataset for that dataspace
    call h5dcreate_f(self % hdf5_fh, "source_bank", hdf5_bank_t, dspace, dset, hdf5_err)

    ! Close the dataspace
    call h5sclose_f(dspace, hdf5_err)

    ! Create another data space but for each proc individually
    dims1(1) = work
    call h5screate_simple_f(hdf5_rank, dims1, memspace, hdf5_err)

    ! Get the individual local proc dataspace
    call h5dget_space_f(dset, dspace, hdf5_err)

    ! Select hyperslab for this dataspace
    offset(1) = work_index(rank)
    call h5sselect_hyperslab_f(dspace, H5S_SELECT_SET_F, offset, dims1, hdf5_err)

    ! Set up the property list for parallel writing
    call h5pcreate_f(H5P_DATASET_XFER_F, plist, hdf5_err)
    call h5pset_dxpl_mpio_f(plist, H5FD_MPIO_COLLECTIVE_F, hdf5_err)

    ! Set up pointer to data
    f_ptr = c_loc(source_bank(1))

    ! Write data to file in parallel
    call h5dwrite_f(dset, hdf5_bank_t, f_ptr, hdf5_err, &
         file_space_id = dspace, mem_space_id = memspace, &
         xfer_prp = plist)

    ! Close all ids
    call h5sclose_f(dspace, hdf5_err)
    call h5sclose_f(memspace, hdf5_err)
    call h5dclose_f(dset, hdf5_err)
    call h5pclose_f(plist, hdf5_err)

# else

    ! Set size
    dims1(1) = work
    hdf5_rank = 1

    ! Create dataspace
    call h5screate_simple_f(hdf5_rank, dims1, dspace, hdf5_err)

    ! Create dataset
    call h5dcreate_f(self % hdf5_fh, "source_bank", hdf5_bank_t, &
         dspace, dset, hdf5_err)

    ! Set up pointer to data
    f_ptr = c_loc(source_bank(1))

    ! Write dataset to file
    call h5dwrite_f(dset, hdf5_bank_t, f_ptr, hdf5_err)

    ! Close all ids
    call h5dclose_f(dset, hdf5_err)
    call h5sclose_f(dspace, hdf5_err)

# endif 

#elif MPI

    ! Get current offset for master 
    if (master) call MPI_FILE_GET_POSITION(self % unit_fh, offset, mpiio_err)

    ! Determine offset on master process and broadcast to all processors
    call MPI_SIZEOF(offset, size_offset_kind, mpi_err)
    select case (size_offset_kind)
    case (4)
      call MPI_BCAST(offset, 1, MPI_INTEGER, 0, MPI_COMM_WORLD, mpi_err)
    case (8)
      call MPI_BCAST(offset, 1, MPI_INTEGER8, 0, MPI_COMM_WORLD, mpi_err)
    end select

    ! Set the proper offset for source data on this processor
    call MPI_TYPE_SIZE(MPI_BANK, size_bank, mpi_err)
    offset = offset + size_bank*work_index(rank)

    ! Write all source sites
    call MPI_FILE_WRITE_AT(self % unit_fh, offset, source_bank(1), work, MPI_BANK, &
         MPI_STATUS_IGNORE, mpiio_err)

#else

    ! Write out source sites
    write(self % unit_fh) source_bank

#endif

  end subroutine write_source_bank

!===============================================================================
! READ_SOURCE_BANK reads OpenMC source_bank data
!===============================================================================

  subroutine read_source_bank(self)

    class(BinaryOutput) :: self

#ifdef HDF5
    integer(8)               :: offset(1)        ! offset of data
#elif MPI
    integer(MPI_OFFSET_KIND) :: offset           ! offset of data
    integer                  :: size_offset_kind ! the data offset kind
    integer                  :: size_bank        ! size of bank to read
#endif

#ifdef HDF5
# ifdef MPI

    ! Set size of total dataspace for all procs and rank
    dims1(1) = n_particles
    hdf5_rank = 1

    ! Open the dataset
    call h5dopen_f(self % hdf5_fh, "source_bank", dset, hdf5_err)

    ! Create another data space but for each proc individually
    dims1(1) = work
    call h5screate_simple_f(hdf5_rank, dims1, memspace, hdf5_err)

    ! Get the individual local proc dataspace
    call h5dget_space_f(dset, dspace, hdf5_err)

    ! Select hyperslab for this dataspace
    offset(1) = work_index(rank)
    call h5sselect_hyperslab_f(dspace, H5S_SELECT_SET_F, offset, dims1, hdf5_err)

    ! Set up the property list for parallel writing
    call h5pcreate_f(H5P_DATASET_XFER_F, plist, hdf5_err)
    call h5pset_dxpl_mpio_f(plist, H5FD_MPIO_COLLECTIVE_F, hdf5_err)

    ! Set up pointer to data
    f_ptr = c_loc(source_bank(1))

    ! Read data from file in parallel
    call h5dread_f(dset, hdf5_bank_t, f_ptr, hdf5_err, &
         file_space_id = dspace, mem_space_id = memspace, &
         xfer_prp = plist)

    ! Close all ids
    call h5sclose_f(dspace, hdf5_err)
    call h5sclose_f(memspace, hdf5_err)
    call h5dclose_f(dset, hdf5_err)
    call h5pclose_f(plist, hdf5_err)

# else

    ! Open dataset
    call h5dopen_f(self % hdf5_fh, "source_bank", dset, hdf5_err)

    ! Set up pointer to data
    f_ptr = c_loc(source_bank(1))

    ! Read dataset from file
    call h5dread_f(dset, hdf5_bank_t, f_ptr, hdf5_err)

    ! Close all ids
    call h5dclose_f(dset, hdf5_err)

# endif 

#elif MPI

    ! Go to the end of the file to set file pointer
    offset = 0
    call MPI_FILE_SEEK(self % unit_fh, offset, MPI_SEEK_END, &
         mpiio_err)

    ! Get current offset (will be at EOF) 
    call MPI_FILE_GET_POSITION(self % unit_fh, offset, mpiio_err)

    ! Get the size of the source bank on all procs
    call MPI_TYPE_SIZE(MPI_BANK, size_bank, mpi_err)

    ! Calculate offset where the source bank will begin
    offset = offset - n_particles*size_bank

    ! Set the proper offset for source data on this processor
    offset = offset + size_bank*work_index(rank)

    ! Write all source sites
    call MPI_FILE_READ_AT(self % unit_fh, offset, source_bank(1), work, MPI_BANK, &
         MPI_STATUS_IGNORE, mpiio_err)

#else

    ! Write out source sites
    read(self % unit_fh) source_bank

#endif

  end subroutine read_source_bank

end module output_interface<|MERGE_RESOLUTION|>--- conflicted
+++ resolved
@@ -14,33 +14,6 @@
   implicit none
   private
 
-<<<<<<< HEAD
-  ! Generic write procedure interface 
-  interface write_data
-    module procedure write_double
-    module procedure write_double_1Darray
-    module procedure write_double_2Darray
-    module procedure write_double_3Darray
-    module procedure write_double_4Darray
-    module procedure write_integer
-    module procedure write_integer_1Darray
-    module procedure write_integer_2Darray
-    module procedure write_integer_3Darray
-    module procedure write_long
-    module procedure write_string
-  end interface write_data
-
-  ! Generic read procedure interface
-  interface read_data
-    module procedure read_double
-    module procedure read_double_1Darray
-    module procedure read_double_4Darray
-    module procedure read_integer
-    module procedure read_integer_1Darray
-    module procedure read_long
-    module procedure read_string
-  end interface read_data
-=======
   type, public :: BinaryOutput
     private
     ! Compilation specific data
@@ -111,7 +84,6 @@
     procedure, public :: open_group => open_group
     procedure, public :: close_group => close_group
   end type BinaryOutput
->>>>>>> 911e3d16
 
 contains
 
@@ -744,76 +716,7 @@
   end subroutine write_double_4Darray
 
 !===============================================================================
-<<<<<<< HEAD
-! WRITE_DOUBLE_4DARRAY writes double precision 4-D array data
-!===============================================================================
-
-  subroutine write_double_4Darray(buffer, name, group, length)
-
-    integer,      intent(in)           :: length(4) ! length of each dimension
-    real(8),      intent(in)           :: buffer(length(1),length(2),&
-                                                 length(3),length(4))
-    character(*), intent(in)           :: name ! name of data
-    character(*), intent(in), optional :: group ! HDF5 group name
-
-#ifdef HDF5
-    ! Check if HDF5 group should be created/opened
-    if (present(group)) then
-      call hdf5_open_group(group)
-    else
-      temp_group = hdf5_fh
-    endif
-
-    ! Write the data
-    call hdf5_write_double_4Darray(temp_group, name, buffer, length)
-
-    ! Check if HDF5 group should be closed
-    if (present(group)) call hdf5_close_group()
-#else
-    message = 'Double precision 4-D array writing not currently supported'
-    call warning()
-#endif
-
-  end subroutine write_double_4Darray
-
-!===============================================================================
 ! READ_DOUBLE_4DARRAY reads double precision 4-D array data
-!===============================================================================
-
-  subroutine read_double_4Darray(buffer, name, group, length, option)
-
-    integer,      intent(in)           :: length(4) ! length of each dimension
-    real(8),      intent(inout)        :: buffer(length(1),length(2),&
-                                                 length(3),length(4))
-    character(*), intent(in)           :: name ! name of data
-    character(*), intent(in), optional :: group ! HDF5 group name
-    character(*), intent(in), optional :: option    ! read option
-
-#ifdef HDF5
-    ! Check if HDF5 group should be created/opened
-    if (present(group)) then
-      call hdf5_open_group(group)
-    else
-      temp_group = hdf5_fh
-    endif
-
-    ! Write the data
-    call hdf5_read_double_4Darray(temp_group, name, buffer, length)
-
-    ! Check if HDF5 group should be closed
-    if (present(group)) call hdf5_close_group()
-#else
-    message = 'Double precision 4-D array reading not currently supported'
-    call warning()
-#endif
-
-  end subroutine read_double_4Darray
-
-!===============================================================================
-! WRITE_INTEGER writes integer scalar data
-=======
-! READ_DOUBLE_4DARRAY reads double precision 4-D array data
->>>>>>> 911e3d16
 !===============================================================================
 
   subroutine read_double_4Darray(self, buffer, name, group, length, collect)
