--- conflicted
+++ resolved
@@ -168,33 +168,18 @@
   for (auto i = 0; i < p.n_coord_; i++) {
     fmt::print("  Level {}\n", i);
 
-<<<<<<< HEAD
-    if (p->coord_[i].cell != C_NONE) {
-      const Cell& c {model::cells[p->coord_[i].cell]};
+    if (p.coord_[i].cell != C_NONE) {
+      const Cell& c {model::cells[p.coord_[i].cell]};
       fmt::print("    Cell             = {}\n", c.id_);
     }
 
-    if (p->coord_[i].universe != C_NONE) {
-      const Universe& u {model::universes[p->coord_[i].universe]};
+    if (p.coord_[i].universe != C_NONE) {
+      const Universe& u {model::universes[p.coord_[i].universe]};
       fmt::print("    Universe         = {}\n", u.id_);
     }
 
-    if (p->coord_[i].lattice != C_NONE) {
-      const Lattice& lat {model::lattices[p->coord_[i].lattice]};
-=======
-    if (p.coord_[i].cell != C_NONE) {
-      const Cell& c {*model::cells[p.coord_[i].cell]};
-      fmt::print("    Cell             = {}\n", c.id_);
-    }
-
-    if (p.coord_[i].universe != C_NONE) {
-      const Universe& u {*model::universes[p.coord_[i].universe]};
-      fmt::print("    Universe         = {}\n", u.id_);
-    }
-
     if (p.coord_[i].lattice != C_NONE) {
-      const Lattice& lat {*model::lattices[p.coord_[i].lattice]};
->>>>>>> 763817d6
+      const Lattice& lat {model::lattices[p.coord_[i].lattice]};
       fmt::print("    Lattice          = {}\n", lat.id_);
       fmt::print("    Lattice position = ({},{},{})\n", p.coord_[i].lattice_x,
         p.coord_[i].lattice_y, p.coord_[i].lattice_z);
@@ -205,16 +190,9 @@
   }
 
   // Display miscellaneous info.
-<<<<<<< HEAD
-  if (p->surface_ != 0) {
-    const Surface& surf {model::surfaces[std::abs(p->surface_)-1]};
-    fmt::print("  Surface = {}\n", (p->surface_ > 0) ? surf.id_ : -surf.id_);
-=======
   if (p.surface_ != 0) {
-    // Surfaces identifiers are >= 1, but indices are >= 0 so we need -1
-    const Surface& surf {*model::surfaces[std::abs(p.surface_)-1]};
+    const Surface& surf {model::surfaces[std::abs(p.surface_)-1]};
     fmt::print("  Surface = {}\n", (p.surface_ > 0) ? surf.id_ : -surf.id_);
->>>>>>> 763817d6
   }
   fmt::print("  Weight = {}\n", p.wgt_);
   if (settings::run_CE) {
@@ -302,11 +280,7 @@
 
     std::vector<int32_t> sparse_cell_ids;
     for (int i = 0; i < model::cells.size(); i++) {
-<<<<<<< HEAD
-      fmt::print(" {:8}{:17}\n", model::cells[i].id_, model::overlap_check_count[i]);
-=======
-      fmt::print(" {:8} {:17}\n", model::cells[i]->id_, model::overlap_check_count[i]);
->>>>>>> 763817d6
+      fmt::print(" {:8} {:17}\n", model::cells[i].id_, model::overlap_check_count[i]);
       if (model::overlap_check_count[i] < 10) {
         sparse_cell_ids.push_back(model::cells[i].id_);
       }
