--- conflicted
+++ resolved
@@ -46,8 +46,7 @@
     simulation::sort_counter++;
 
     switch(sort_by) {
-<<<<<<< HEAD
-      case material_energy:
+      case SortBy::material_energy:
         if( settings::sort_on_device ) {
           #ifdef CUDA_THRUST_SORT
           thrust_sort_MatE(queue.device_data(), queue.device_data() + queue.size());
@@ -65,7 +64,7 @@
           #pragma omp target update to(queue.data_[:queue.size()])
         }
         break;
-      case cell_surface:
+      case SortBy::cell_surface:
         if( settings::sort_on_device ) {
           #ifdef CUDA_THRUST_SORT
           thrust_sort_CellSurf(queue.device_data(), queue.device_data() + queue.size());
@@ -82,39 +81,6 @@
           // Transfer queue information back to the device
           #pragma omp target update to(queue.data_[:queue.size()])
         }
-=======
-      case SortBy::material_energy:
-        #ifdef CUDA_THRUST_SORT
-        thrust_sort_MatE(queue.device_data(), queue.device_data() + queue.size());
-        #elif SYCL_SORT
-        SYCL_sort_MatE(queue.device_data(), queue.device_data() + queue.size());
-        #else
-        // Transfer queue information to the host
-        #pragma omp target update from(queue.data_[:queue.size()])
-
-        // Sort queue via OpenMP parallel sort implementation
-        quickSort_parallel(queue.data(), queue.size(), MatECmp(), MatECmpG());
-
-        // Transfer queue information back to the device
-        #pragma omp target update to(queue.data_[:queue.size()])
-        #endif
-        break;
-      case SortBy::cell_surface:
-        #ifdef CUDA_THRUST_SORT
-        thrust_sort_CellSurf(queue.device_data(), queue.device_data() + queue.size());
-        #elif SYCL_SORT
-        SYCL_sort_CellSurf(queue.device_data(), queue.device_data() + queue.size());
-        #else
-        // Transfer queue information to the host
-        #pragma omp target update from(queue.data_[:queue.size()])
-
-        // Sort queue via OpenMP parallel sort implementation
-        quickSort_parallel(queue.data(), queue.size(), CellSurfCmp(), CellSurfCmpG());
-
-        // Transfer queue information back to the device
-        #pragma omp target update to(queue.data_[:queue.size()])
-        #endif
->>>>>>> aacaecf1
         break;
     }
   }
