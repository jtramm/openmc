--- conflicted
+++ resolved
@@ -8,18 +8,12 @@
 !===============================================================================
 
   type ExtSource
-<<<<<<< HEAD
-     integer :: type                    ! type of source, e.g. 'box' or 'point'
-     real(8), allocatable :: values(:)  ! values for particular source type
-     character(len=255) :: path         ! path to source.binary
-=======
      integer :: type_space              ! spacial distributione, e.g. 'box' or 'point'
      integer :: type_angle              ! angle distribution, e.g. 'isotropic'
      integer :: type_energy             ! energy distribution, e.g. 'Watt'
      real(8), allocatable :: params_space(:) ! parameters for spatial distribution
      real(8), allocatable :: params_angle(:) ! parameters for angle distribution
      real(8), allocatable :: params_energy(:) ! parameters for energy distribution
->>>>>>> 4655a502
   end type ExtSource
 
 end module source_header