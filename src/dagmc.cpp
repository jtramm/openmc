#include "openmc/dagmc.h"

#include "openmc/cell.h"
#include "openmc/constants.h"
#include "openmc/container_util.h"
#include "openmc/error.h"
#include "openmc/file_utils.h"
#include "openmc/geometry.h"
#include "openmc/geometry_aux.h"
#include "openmc/material.h"
#include "openmc/string_utils.h"
#include "openmc/settings.h"
#include "openmc/surface.h"

#ifdef DAGMC
#include "uwuw.hpp"
#include "dagmcmetadata.hpp"
#endif
#include <fmt/core.h>

#include <string>
#include <sstream>
#include <algorithm>
#include <fstream>

namespace openmc {

#ifdef DAGMC
const bool dagmc_enabled = true;
#else
const bool dagmc_enabled = false;
#endif

}

#ifdef DAGMC

namespace openmc {

const std::string DAGMC_FILENAME = "dagmc.h5m";

namespace model {

moab::DagMC* DAG;

} // namespace model


std::string dagmc_file() {
  std::string filename = settings::path_input + DAGMC_FILENAME;
  if (!file_exists(filename)) {
    fatal_error("Geometry DAGMC file '" + filename + "' does not exist!");
  }
  return filename;
}

bool get_uwuw_materials_xml(std::string& s) {
  std::string filename = dagmc_file();
  UWUW uwuw(filename.c_str());

  std::stringstream ss;
  bool uwuw_mats_present = false;
  if (uwuw.material_library.size() != 0) {
    uwuw_mats_present = true;
    // write header
    ss << "<?xml version=\"1.0\"?>\n";
    ss << "<materials>\n";
    const auto& mat_lib = uwuw.material_library;
    // write materials
    for (auto mat : mat_lib) { ss << mat.second->openmc("atom"); }
    // write footer
    ss << "</materials>";
    s = ss.str();
  }

  return uwuw_mats_present;
}

bool read_uwuw_materials(pugi::xml_document& doc) {
  std::string s;
  bool found_uwuw_mats = get_uwuw_materials_xml(s);
  if (found_uwuw_mats) {
    pugi::xml_parse_result result = doc.load_string(s.c_str());
    if (!result) {
      throw std::runtime_error{"Error reading UWUW materials"};
    }
  }
  return found_uwuw_mats;
}

bool write_uwuw_materials_xml() {
  std::string s;
  bool found_uwuw_mats = get_uwuw_materials_xml(s);
    // if there is a material library in the file
  if (found_uwuw_mats) {
    // write a material.xml file
    std::ofstream mats_xml("materials.xml");
    mats_xml << s;
    mats_xml.close();
  }

  return found_uwuw_mats;
}

void legacy_assign_material(std::string mat_string, DAGCell* c)
{
  bool mat_found_by_name = false;
  // attempt to find a material with a matching name
  to_lower(mat_string);
  for (const auto& m : model::materials) {
    std::string m_name = m->name();
    to_lower(m_name);
    if (mat_string == m_name) {
      // assign the material with that name
      if (!mat_found_by_name) {
        mat_found_by_name = true;
        //c->material_.push_back(m->id_);
        assert(c->material_length_ < MATERIAL_SIZE );
        c->material_[c->material_length_++] = m->id_;
      // report error if more than one material is found
      } else {
        fatal_error(fmt::format(
          "More than one material found with name {}. Please ensure materials "
          "have unique names if using this property to assign materials.",
          mat_string));
      }
    }
  }

  // if no material was set using a name, assign by id
  if (!mat_found_by_name) {
    try {
      auto id = std::stoi(mat_string);
      //c->material_.emplace_back(id);
      assert(c->material_length_ < MATERIAL_SIZE );
      c->material_[c->material_length_++] = id;
    } catch (const std::invalid_argument&) {
      fatal_error(fmt::format(
        "No material {} found for volume (cell) {}", mat_string, c->id_));
    }
  }

  if (settings::verbosity >= 10) {
    const auto& m = model::materials[model::material_map.at(c->material_[0])];
    std::stringstream msg;
    msg << "DAGMC material " << mat_string << " was assigned";
    if (mat_found_by_name) {
      msg << " using material name: " << m->name_;
    } else {
      msg << " using material id: " << m->id_;
    }
    write_message(msg.str(), 10);
  }
}

void load_dagmc_geometry()
{
  if (!model::DAG) {
    model::DAG = new moab::DagMC();
  }

  // --- Materials ---

  // create uwuw instance
  auto filename = dagmc_file();
  UWUW uwuw(filename.c_str());

  // check for uwuw material definitions
  bool using_uwuw = !uwuw.material_library.empty();

  // notify user if UWUW materials are going to be used
  if (using_uwuw) {
    write_message("Found UWUW Materials in the DAGMC geometry file.", 6);
  }

  int32_t dagmc_univ_id = 0; // universe is always 0 for DAGMC runs

  // load the DAGMC geometry
  moab::ErrorCode rval = model::DAG->load_file(filename.c_str());
  MB_CHK_ERR_CONT(rval);

  // initialize acceleration data structures
  rval = model::DAG->init_OBBTree();
  MB_CHK_ERR_CONT(rval);

  // parse model metadata
  dagmcMetaData DMD(model::DAG, false, false);
  DMD.load_property_data();

  std::vector<std::string> keywords {"temp"};
  std::map<std::string, std::string> dum;
  std::string delimiters = ":/";
  rval = model::DAG->parse_properties(keywords, dum, delimiters.c_str());
  MB_CHK_ERR_CONT(rval);

  // --- Cells (Volumes) ---

  // initialize cell objects
  int n_cells = model::DAG->num_entities(3);
  moab::EntityHandle graveyard = 0;
  for (int i = 0; i < n_cells; i++) {
    moab::EntityHandle vol_handle = model::DAG->entity_by_index(3, i+1);

    // set cell ids using global IDs
    DAGCell* c = new DAGCell();
    c->dag_index_ = i+1;
    c->id_ = model::DAG->id_by_index(3, c->dag_index_);
    c->dagmc_ptr_ = model::DAG;
    c->universe_ = dagmc_univ_id; // set to zero for now
    c->fill_ = C_NONE; // no fill, single universe

    model::cells.emplace_back(c);
    model::cell_map[c->id_] = i;

    // Populate the Universe vector and dict
    auto it = model::universe_map.find(dagmc_univ_id);
    if (it == model::universe_map.end()) {
      model::universes.push_back(std::make_unique<Universe>());
      model::universes.back()->id_ = dagmc_univ_id;
      model::universes.back()->cells_.push_back(i);
      model::universe_map[dagmc_univ_id] = model::universes.size() - 1;
    } else {
      model::universes[it->second]->cells_.push_back(i);
    }

    // MATERIALS

<<<<<<< HEAD
    if (model::DAG->is_implicit_complement(vol_handle)) {
      if (model::DAG->has_prop(vol_handle, "mat")) {
        // if the implicit complement has been assigned a material, use it
        if (using_uwuw) {
          std::string comp_mat = DMD.volume_material_property_data_eh[vol_handle];
          // Note: material numbers are set by UWUW
          int mat_number = uwuw.material_library[comp_mat].metadata["mat_number"].asInt();
          //c->material_.push_back(mat_number);
          assert(c->material_length_ < MATERIAL_SIZE );
          c->material_[c->material_length_++] = mat_number;
        } else {
          std::string mat_value;
          rval= model::DAG->prop_value(vol_handle, "mat", mat_value);
          MB_CHK_ERR_CONT(rval);
          // remove _comp
          std::string _comp = "_comp";
          size_t _comp_pos = mat_value.find(_comp);
          if (_comp_pos != std::string::npos) { mat_value.erase(_comp_pos, _comp.length()); }
          // assign IC material by id
          legacy_assign_material(mat_value, c);
        }
      } else {
        // if no material is found, the implicit complement is void
        //c->material_.push_back(MATERIAL_VOID);
        assert(c->material_length_ < MATERIAL_SIZE );
        c->material_[c->material_length_++] = MATERIAL_VOID;
      }
      continue;
    }

=======
>>>>>>> 763817d6
    // determine volume material assignment
    std::string mat_str = DMD.get_volume_property("material", vol_handle);

    if (mat_str.empty()) {
      fatal_error(fmt::format("Volume {} has no material assignment.", c->id_));
    }

    to_lower(mat_str);

    if (mat_str == "graveyard") {
      graveyard = vol_handle;
    }

    // material void checks
<<<<<<< HEAD
    if (cmp_str == "void" || cmp_str == "vacuum" || cmp_str == "graveyard") {
      //c->material_.push_back(MATERIAL_VOID);
      assert(c->material_length_ < MATERIAL_SIZE );
      c->material_[c->material_length_++] = MATERIAL_VOID;
=======
    if (mat_str == "void" || mat_str == "vacuum" || mat_str == "graveyard") {
      c->material_.push_back(MATERIAL_VOID);
>>>>>>> 763817d6
    } else {
      if (using_uwuw) {
        // lookup material in uwuw if present
        std::string uwuw_mat = DMD.volume_material_property_data_eh[vol_handle];
        if (uwuw.material_library.count(uwuw_mat) != 0) {
          // Note: material numbers are set by UWUW
<<<<<<< HEAD
          int mat_number = uwuw.material_library[uwuw_mat].metadata["mat_number"].asInt();
          //c->material_.push_back(mat_number);
          assert(c->material_length_ < MATERIAL_SIZE );
          c->material_[c->material_length_++] = mat_number;
=======
          int mat_number = uwuw.material_library.get_material(uwuw_mat).metadata["mat_number"].asInt();
          c->material_.push_back(mat_number);
>>>>>>> 763817d6
        } else {
          fatal_error(fmt::format("Material with value {} not found in the "
            "UWUW material library", mat_str));
        }
      } else {
        legacy_assign_material(mat_str, c);
      }
    }

    // check for temperature assignment
    std::string temp_value;

    // no temperature if void
    if (c->material_[0] == MATERIAL_VOID) continue;

    // assign cell temperature
    const auto& mat = model::materials[model::material_map.at(c->material_[0])];
    if (model::DAG->has_prop(vol_handle, "temp")) {
      rval = model::DAG->prop_value(vol_handle, "temp", temp_value);
      MB_CHK_ERR_CONT(rval);
      double temp = std::stod(temp_value);
      c->sqrtkT_.push_back(std::sqrt(K_BOLTZMANN * temp));
    } else {
      c->sqrtkT_.push_back(std::sqrt(K_BOLTZMANN * mat->temperature()));
    }

  }

  // allocate the cell overlap count if necessary
  if (settings::check_overlaps) {
    model::overlap_check_count.resize(model::cells.size(), 0);
  }

  if (!graveyard) {
    warning("No graveyard volume found in the DagMC model."
            "This may result in lost particles and rapid simulation failure.");
  }

  // --- Surfaces ---

  // initialize surface objects
  int n_surfaces = model::DAG->num_entities(2);

  for (int i = 0; i < n_surfaces; i++) {
    moab::EntityHandle surf_handle = model::DAG->entity_by_index(2, i+1);

    // set cell ids using global IDs
    DAGSurface* s = new DAGSurface();
    s->dag_index_ = i+1;
    s->id_ = model::DAG->id_by_index(2, s->dag_index_);
    s->dagmc_ptr_ = model::DAG;

    if (contains(settings::source_write_surf_id, s->id_)) {
      s->surf_source_ = true;
    }

    // set BCs
    std::string bc_value = DMD.get_surface_property("boundary", surf_handle);
    to_lower(bc_value);
    if (bc_value.empty() || bc_value == "transmit" || bc_value == "transmission") {
      // Leave the bc_ a nullptr
    } else if (bc_value == "vacuum") {
      s->bc_ = std::make_shared<VacuumBC>();
    } else if (bc_value == "reflective" || bc_value == "reflect" || bc_value == "reflecting") {
      s->bc_ = std::make_shared<ReflectiveBC>();
    } else if (bc_value == "white") {
      fatal_error("White boundary condition not supported in DAGMC.");
    } else if (bc_value == "periodic") {
      fatal_error("Periodic boundary condition not supported in DAGMC.");
    } else {
      fatal_error(fmt::format("Unknown boundary condition \"{}\" specified "
        "on surface {}", bc_value, s->id_));
    }

    // graveyard check
    moab::Range parent_vols;
    rval = model::DAG->moab_instance()->get_parent_meshsets(surf_handle, parent_vols);
    MB_CHK_ERR_CONT(rval);

    // if this surface belongs to the graveyard
    if (graveyard && parent_vols.find(graveyard) != parent_vols.end()) {
      // set graveyard surface BC's to vacuum
      s->bc_ = std::make_shared<VacuumBC>();
    }

    // add to global array and map
    model::surfaces.emplace_back(s);
    model::surface_map[s->id_] = i;
  }

  return;
}

void read_geometry_dagmc()
{
  write_message("Reading DAGMC geometry...", 5);
  load_dagmc_geometry();

  model::root_universe = find_root_universe();
}

void free_memory_dagmc()
{
  delete model::DAG;
}


}
#endif<|MERGE_RESOLUTION|>--- conflicted
+++ resolved
@@ -225,39 +225,6 @@
 
     // MATERIALS
 
-<<<<<<< HEAD
-    if (model::DAG->is_implicit_complement(vol_handle)) {
-      if (model::DAG->has_prop(vol_handle, "mat")) {
-        // if the implicit complement has been assigned a material, use it
-        if (using_uwuw) {
-          std::string comp_mat = DMD.volume_material_property_data_eh[vol_handle];
-          // Note: material numbers are set by UWUW
-          int mat_number = uwuw.material_library[comp_mat].metadata["mat_number"].asInt();
-          //c->material_.push_back(mat_number);
-          assert(c->material_length_ < MATERIAL_SIZE );
-          c->material_[c->material_length_++] = mat_number;
-        } else {
-          std::string mat_value;
-          rval= model::DAG->prop_value(vol_handle, "mat", mat_value);
-          MB_CHK_ERR_CONT(rval);
-          // remove _comp
-          std::string _comp = "_comp";
-          size_t _comp_pos = mat_value.find(_comp);
-          if (_comp_pos != std::string::npos) { mat_value.erase(_comp_pos, _comp.length()); }
-          // assign IC material by id
-          legacy_assign_material(mat_value, c);
-        }
-      } else {
-        // if no material is found, the implicit complement is void
-        //c->material_.push_back(MATERIAL_VOID);
-        assert(c->material_length_ < MATERIAL_SIZE );
-        c->material_[c->material_length_++] = MATERIAL_VOID;
-      }
-      continue;
-    }
-
-=======
->>>>>>> 763817d6
     // determine volume material assignment
     std::string mat_str = DMD.get_volume_property("material", vol_handle);
 
@@ -272,30 +239,18 @@
     }
 
     // material void checks
-<<<<<<< HEAD
-    if (cmp_str == "void" || cmp_str == "vacuum" || cmp_str == "graveyard") {
-      //c->material_.push_back(MATERIAL_VOID);
+    if (mat_str == "void" || mat_str == "vacuum" || mat_str == "graveyard") {
       assert(c->material_length_ < MATERIAL_SIZE );
       c->material_[c->material_length_++] = MATERIAL_VOID;
-=======
-    if (mat_str == "void" || mat_str == "vacuum" || mat_str == "graveyard") {
-      c->material_.push_back(MATERIAL_VOID);
->>>>>>> 763817d6
     } else {
       if (using_uwuw) {
         // lookup material in uwuw if present
         std::string uwuw_mat = DMD.volume_material_property_data_eh[vol_handle];
         if (uwuw.material_library.count(uwuw_mat) != 0) {
           // Note: material numbers are set by UWUW
-<<<<<<< HEAD
-          int mat_number = uwuw.material_library[uwuw_mat].metadata["mat_number"].asInt();
-          //c->material_.push_back(mat_number);
+          int mat_number = uwuw.material_library.get_material(uwuw_mat).metadata["mat_number"].asInt();
           assert(c->material_length_ < MATERIAL_SIZE );
           c->material_[c->material_length_++] = mat_number;
-=======
-          int mat_number = uwuw.material_library.get_material(uwuw_mat).metadata["mat_number"].asInt();
-          c->material_.push_back(mat_number);
->>>>>>> 763817d6
         } else {
           fatal_error(fmt::format("Material with value {} not found in the "
             "UWUW material library", mat_str));
