#include "openmc/geometry.h"

#include <array>

#include <fmt/core.h>
#include <fmt/ostream.h>

#include "openmc/cell.h"
#include "openmc/constants.h"
#include "openmc/error.h"
#include "openmc/lattice.h"
#include "openmc/settings.h"
#include "openmc/simulation.h"
#include "openmc/string_utils.h"
#include "openmc/surface.h"


namespace openmc {

//==============================================================================
// Global variables
//==============================================================================


namespace model {

int root_universe {-1};
int n_coord_levels;

std::vector<int64_t> overlap_check_count;

} // namespace model

//==============================================================================
// Non-member functions
//==============================================================================

bool check_cell_overlap(Particle& p, bool error)
{
  int n_coord = p.n_coord_;

  // Loop through each coordinate level
  for (int j = 0; j < n_coord; j++) {
<<<<<<< HEAD
    Universe& univ = model::universes[p->coord_[j].universe];

    // Loop through each cell on this level
    for (auto index_cell : univ.cells_) {
      Cell& c = model::cells[index_cell];
      if (c.contains(p->coord_[j].r, p->coord_[j].u, p->surface_)) {
        if (index_cell != p->coord_[j].cell) {
          if (error) {
            fatal_error(fmt::format(
              "Overlapping cells detected: {}, {} on universe {}",
              c.id_, model::cells[p->coord_[j].cell].id_, univ.id_));
=======
    Universe& univ = *model::universes[p.coord_[j].universe];

    // Loop through each cell on this level
    for (auto index_cell : univ.cells_) {
      Cell& c = *model::cells[index_cell];
      if (c.contains(p.coord_[j].r, p.coord_[j].u, p.surface_)) {
        if (index_cell != p.coord_[j].cell) {
          if (error) {
            fatal_error(fmt::format(
              "Overlapping cells detected: {}, {} on universe {}",
              c.id_, model::cells[p.coord_[j].cell]->id_, univ.id_));
>>>>>>> 763817d6
          }
          return true;
        }
        #pragma omp atomic
        ++model::overlap_check_count[index_cell];
      }
    }
  }

  return false;
}

//==============================================================================

bool
find_cell_inner(Particle& p, const NeighborList* neighbor_list)
{
  // Find which cell of this universe the particle is in.  Use the neighbor list
  // to shorten the search if one was provided.
  bool found = false;
<<<<<<< HEAD
  int32_t i_cell;
    //printf("finding_cell\n");
=======
  int32_t i_cell = C_NONE;
>>>>>>> 763817d6
  if (neighbor_list) {
    //printf("searching neighbor_list\n");
    //for (auto it = neighbor_list->cbegin(); it != neighbor_list->cend(); ++it) {
    for (int64_t i = 0; i < neighbor_list->get_length(); i++) {
      //i_cell = *it;
      i_cell = neighbor_list->list_[i];

      // Make sure the search cell is in the same universe.
<<<<<<< HEAD
      int i_universe = p->coord_[p->n_coord_-1].universe;
      if (model::cells[i_cell].universe_ != i_universe) continue;
      //if (model::device_cells[i_cell].universe_ != i_universe) continue;

      // Check if this cell contains the particle.
      Position r {p->r_local()};
      Direction u {p->u_local()};
      auto surf = p->surface_;
      if (model::cells[i_cell].contains(r, u, surf)) {
      //if (model::device_cells[i_cell].contains(r, u, surf)) {
        p->coord_[p->n_coord_-1].cell = i_cell;
=======
      int i_universe = p.coord_[p.n_coord_-1].universe;
      if (model::cells[i_cell]->universe_ != i_universe) continue;

      // Check if this cell contains the particle.
      Position r {p.r_local()};
      Direction u {p.u_local()};
      auto surf = p.surface_;
      if (model::cells[i_cell]->contains(r, u, surf)) {
        p.coord_[p.n_coord_-1].cell = i_cell;
>>>>>>> 763817d6
        found = true;
        break;
      }
    }
  }

<<<<<<< HEAD
  } else {
    int i_universe = p->coord_[p->n_coord_-1].universe;
    const auto& univ {model::universes[i_universe]};
    //const auto& univ {model::device_universes[i_universe]};

    /*
    const auto& cells {
      //!univ.partitioner_
      !univ.device_partitioner_
      ? model::universes[i_universe].cells_
      //: univ.partitioner_->get_cells(p->r_local(), p->u_local())
      : univ.device_partitioner_->get_cells(p->r_local(), p->u_local())
    };
    */
    int32_t* cells = NULL;
    int32_t ncells = 0;
    //if( !univ.device_partitioner_ )
    if( !univ.partitioner_ )
    {
      //cells = model::universes[i_universe].device_cells_;
      //cells = model::device_universes[i_universe].device_cells_;
      cells = model::universes[i_universe].cells_.data();
      //ncells = model::universes[i_universe].cells_.size();
      //ncells = model::device_universes[i_universe].cells_.size();
      ncells = model::universes[i_universe].cells_.size();
    }
    else
    {
      //cells = univ.device_partitioner_->get_cells(p->r_local(), p->u_local(), ncells);
      cells = univ.partitioner_->get_cells(p->r_local(), p->u_local(), ncells);
    }
    //for (auto it = cells.cbegin(); it != cells.cend(); it++) {
    for (int i = 0; i < ncells; i++) {
      //i_cell = *it;
      i_cell = cells[i];

      // Make sure the search cell is in the same universe.
      int i_universe = p->coord_[p->n_coord_-1].universe;
      if (model::cells[i_cell].universe_ != i_universe) continue;
      //if (model::device_cells[i_cell].universe_ != i_universe) continue;

      // Check if this cell contains the particle.
      Position r {p->r_local()};
      Direction u {p->u_local()};
      auto surf = p->surface_;
      if (model::cells[i_cell].contains(r, u, surf)) {
      //if (model::device_cells[i_cell].contains(r, u, surf)) {
        p->coord_[p->n_coord_-1].cell = i_cell;
        found = true;
        break;
=======
  // Check successively lower coordinate levels until finding material fill
  for (;;++p.n_coord_) {
    // If neighbor lists did not find a cell, must do exhaustive search
    if (i_cell == C_NONE) {
      int i_universe = p.coord_[p.n_coord_-1].universe;
      const auto& univ {*model::universes[i_universe]};
      const auto& cells {
        !univ.partitioner_
        ? model::universes[i_universe]->cells_
        : univ.partitioner_->get_cells(p.r_local(), p.u_local())
      };

      for (auto it = cells.cbegin(); it != cells.cend(); it++) {
        i_cell = *it;

        // Make sure the search cell is in the same universe.
        int i_universe = p.coord_[p.n_coord_-1].universe;
        if (model::cells[i_cell]->universe_ != i_universe) continue;

        // Check if this cell contains the particle.
        Position r {p.r_local()};
        Direction u {p.u_local()};
        auto surf = p.surface_;
        if (model::cells[i_cell]->contains(r, u, surf)) {
          p.coord_[p.n_coord_-1].cell = i_cell;
          found = true;
          break;
        }
>>>>>>> 763817d6
      }
    }
    if (!found) {
      return found;
    }

<<<<<<< HEAD
  // Announce the cell that the particle is entering.
  if (found && (settings::verbosity >= 10 || p->trace_)) {
    auto msg = fmt::format("    Entering cell {}", model::cells[i_cell].id_);
    //auto msg = fmt::format("    Entering cell {}", model::device_cells[i_cell].id_);
    write_message(msg, 1);
  }

  if (found) {
    //if( p->id_ == 1 )
      //printf("cell found\n");
    Cell& c {model::cells[i_cell]};
    //Cell& c {model::device_cells[i_cell]};
=======
    // Announce the cell that the particle is entering.
    if (found && (settings::verbosity >= 10 || p.trace_)) {
      auto msg = fmt::format("    Entering cell {}", model::cells[i_cell]->id_);
      write_message(msg, 1);
    }

    Cell& c {*model::cells[i_cell]};
>>>>>>> 763817d6
    if (c.type_ == Fill::MATERIAL) {
      // Found a material cell which means this is the lowest coord level.

      // Find the distribcell instance number.
      int offset = 0;
      if (c.distribcell_index_ >= 0) {
<<<<<<< HEAD
        for (int i = 0; i < p->n_coord_; i++) {
          const auto& c_i {model::cells[p->coord_[i].cell]};
          //const auto& c_i {model::device_cells[p->coord_[i].cell]};
          if (c_i.type_ == Fill::UNIVERSE) {
            offset += c_i.offset_[c.distribcell_index_];
          } else if (c_i.type_ == Fill::LATTICE) {
            auto& lat {model::lattices[p->coord_[i+1].lattice]};
            //auto& lat {model::device_lattices[p->coord_[i+1].lattice]};
            int i_xyz[3] {p->coord_[i+1].lattice_x,
                          p->coord_[i+1].lattice_y,
                          p->coord_[i+1].lattice_z};
=======
        for (int i = 0; i < p.n_coord_; i++) {
          const auto& c_i {*model::cells[p.coord_[i].cell]};
          if (c_i.type_ == Fill::UNIVERSE) {
            offset += c_i.offset_[c.distribcell_index_];
          } else if (c_i.type_ == Fill::LATTICE) {
            auto& lat {*model::lattices[p.coord_[i + 1].lattice]};
            int i_xyz[3] {p.coord_[i + 1].lattice_x, p.coord_[i + 1].lattice_y,
              p.coord_[i + 1].lattice_z};
>>>>>>> 763817d6
            if (lat.are_valid_indices(i_xyz)) {
              offset += lat.offset(c.distribcell_index_, i_xyz);
            }
          }
        }
      }
      p.cell_instance_ = offset;

      // Set the material and temperature.
      p.material_last_ = p.material_;
      if (c.material_.size() > 1) {
<<<<<<< HEAD
        p->material_ = c.material_[p->cell_instance_];
        //p->material_ = c.device_material_[p->cell_instance_];
      } else {
        p->material_ = c.material_[0];
        //p->material_ = c.device_material_[0];
        /*
        if(p->id_ == 1 )
        {
          //printf("Writing cell material to %d\n", c.device_material_[0]);
          printf("Writing cell material to %d\n", c.material_[0]);
        }
        */
=======
        p.material_ = c.material_[p.cell_instance_];
      } else {
        p.material_ = c.material_[0];
>>>>>>> 763817d6
      }
      p.sqrtkT_last_ = p.sqrtkT_;
      if (c.sqrtkT_.size() > 1) {
        p.sqrtkT_ = c.sqrtkT_[p.cell_instance_];
      } else {
        p.sqrtkT_ = c.sqrtkT_[0];
      }

      return true;

    } else if (c.type_ == Fill::UNIVERSE) {
      //========================================================================
      //! Found a lower universe, update this coord level then search the next.

      // Set the lower coordinate level universe.
      auto& coord {p.coord_[p.n_coord_]};
      coord.universe = c.fill_;

      // Set the position and direction.
      coord.r = p.r_local();
      coord.u = p.u_local();

      // Apply translation.
      coord.r -= c.translation_;

      // Apply rotation.
      //if (!c.rotation_.empty()) {
      if (c.rotation_length_ != 0) {
        coord.rotate(c.rotation_);
      }

    } else if (c.type_ == Fill::LATTICE) {
      //========================================================================
      //! Found a lower lattice, update this coord level then search the next.

      Lattice& lat {model::lattices[c.fill_]};
      //Lattice& lat {model::device_lattices[c.fill_]};

      // Set the position and direction.
      auto& coord {p.coord_[p.n_coord_]};
      coord.r = p.r_local();
      coord.u = p.u_local();

      // Apply translation.
      coord.r -= c.translation_;

      // Apply rotation.
      //if (!c.rotation_.empty()) {
      if (c.rotation_length_ != 0) {
        coord.rotate(c.rotation_);
      }

      // Determine lattice indices.
      auto i_xyz = lat.get_indices(coord.r, coord.u);

      // Get local position in appropriate lattice cell
      coord.r = lat.get_local_position(coord.r, i_xyz);

      // Set lattice indices.
      coord.lattice = c.fill_;
      coord.lattice_x = i_xyz[0];
      coord.lattice_y = i_xyz[1];
      coord.lattice_z = i_xyz[2];

      // Set the lower coordinate level universe.
      if (lat.are_valid_indices(i_xyz)) {
        coord.universe = lat[i_xyz];
      } else {
        if (lat.outer_ != NO_OUTER_UNIVERSE) {
          coord.universe = lat.outer_;
        } else {
          warning(fmt::format("Particle {} is outside lattice {} but the "
                              "lattice has no defined outer universe.",
            p.id_, lat.id_));
          return false;
        }
      }
    }
    i_cell = C_NONE; // trip non-neighbor cell search at next iteration
  }

  return found;
}

//==============================================================================

bool neighbor_list_find_cell(Particle& p)
{
  // Get the cell this particle was in previously.
  auto coord_lvl = p.n_coord_ - 1;
  auto i_cell = p.coord_[coord_lvl].cell;
  Cell& c {*model::cells[i_cell]};

  // Search for the particle in that cell's neighbor list.  Return if we
  // found the particle.
  bool found = find_cell_inner(p, &c.neighbors_);
  if (found)
    return found;

  // The particle could not be found in the neighbor list.  Try searching all
  // cells in this universe, and update the neighbor list if we find a new
  // neighboring cell.
  found = find_cell_inner(p, nullptr);
  if (found)
    c.neighbors_.push_back(p.coord_[coord_lvl].cell);
  return found;
}

bool exhaustive_find_cell(Particle& p)
{
  int i_universe = p.coord_[p.n_coord_-1].universe;
  if (i_universe == C_NONE) {
    p.coord_[0].universe = model::root_universe;
    p.n_coord_ = 1;
    i_universe = model::root_universe;
  }
  // Reset all the deeper coordinate levels.
<<<<<<< HEAD
  //for (int i = p->n_coord_; i < p->coord_.size(); i++) {
  for (int i = p->n_coord_; i < COORD_SIZE; i++) {
    p->coord_[i].reset();
  }

  if (use_neighbor_lists) {
    // Get the cell this particle was in previously.
    auto coord_lvl = p->n_coord_ - 1;
    auto i_cell = p->coord_[coord_lvl].cell;
    Cell& c {model::cells[i_cell]};
    //Cell& c {model::device_cells[i_cell]};

    // Search for the particle in that cell's neighbor list.  Return if we
    // found the particle.
    bool found = find_cell_inner(p, &c.neighbors_);
    if (found) return found;

    // The particle could not be found in the neighbor list.  Try searching all
    // cells in this universe, and update the neighbor list if we find a new
    // neighboring cell.
    found = find_cell_inner(p, nullptr);
    if (found) c.neighbors_.push_back(p->coord_[coord_lvl].cell);
    return found;

  } else {
    // Search all cells in this universe for the particle.
    return find_cell_inner(p, nullptr);
=======
  for (int i = p.n_coord_; i < p.coord_.size(); i++) {
    p.coord_[i].reset();
>>>>>>> 763817d6
  }
  return find_cell_inner(p, nullptr);
}

//==============================================================================

void
cross_lattice(Particle& p, const BoundaryInfo& boundary)
{
<<<<<<< HEAD
  auto& coord {p->coord_[p->n_coord_ - 1]};
  auto& lat {model::lattices[coord.lattice]};
  //auto& lat {model::device_lattices[coord.lattice]};
=======
  auto& coord {p.coord_[p.n_coord_ - 1]};
  auto& lat {*model::lattices[coord.lattice]};
>>>>>>> 763817d6

  if (settings::verbosity >= 10 || p.trace_) {
    write_message(fmt::format(
      "    Crossing lattice {}. Current position ({},{},{}). r={}",
      lat.id_, coord.lattice_x, coord.lattice_y, coord.lattice_z, p.r()), 1);
  }

  // Set the lattice indices.
  coord.lattice_x += boundary.lattice_translation[0];
  coord.lattice_y += boundary.lattice_translation[1];
  coord.lattice_z += boundary.lattice_translation[2];
  std::array<int, 3> i_xyz {coord.lattice_x, coord.lattice_y, coord.lattice_z};

  // Set the new coordinate position.
  const auto& upper_coord {p.coord_[p.n_coord_ - 2]};
  const auto& cell {model::cells[upper_coord.cell]};
  //const auto& cell {model::device_cells[upper_coord.cell]};
  Position r = upper_coord.r;
  r -= cell.translation_;
  //if (!cell.rotation_.empty()) {
  if (cell.rotation_length_ != 0) {
    r = r.rotate(cell.rotation_);
  }
  p.r_local() = lat.get_local_position(r, i_xyz);

  if (!lat.are_valid_indices(i_xyz)) {
    // The particle is outside the lattice.  Search for it from the base coords.
    p.n_coord_ = 1;
    bool found = exhaustive_find_cell(p);
    if (!found && p.alive_) {
      p.mark_as_lost(fmt::format("Could not locate particle {} after "
        "crossing a lattice boundary", p.id_));
    }

  } else {
    // Find cell in next lattice element.
    p.coord_[p.n_coord_-1].universe = lat[i_xyz];
    bool found = exhaustive_find_cell(p);

    if (!found) {
      // A particle crossing the corner of a lattice tile may not be found.  In
      // this case, search for it from the base coords.
      p.n_coord_ = 1;
      bool found = exhaustive_find_cell(p);
      if (!found && p.alive_) {
        p.mark_as_lost(fmt::format("Could not locate particle {} after "
          "crossing a lattice boundary", p.id_));
      }
    }
  }
}

//==============================================================================

BoundaryInfo distance_to_boundary(Particle& p)
{
  //if( p->id_ == 1 )
    //printf("in distance_to_boundary -- mode::device_cells ptr = %p\n", model::device_cells);
  BoundaryInfo info;
  double d_lat = INFINITY;
  double d_surf = INFINITY;
  int32_t level_surf_cross;
  std::array<int, 3> level_lat_trans {};

  // Loop over each coordinate level.
  for (int i = 0; i < p.n_coord_; i++) {
    const auto& coord {p.coord_[i]};
    Position r {coord.r};
    Direction u {coord.u};
    //Cell& c {model::cells[coord.cell]};
    Cell& c {model::device_cells[coord.cell]};

    /*
    if( p->id_ == 1 )
    {
      printf("in distance_to_boundary -- mode::device_cells ptr = %p   coord.cell = %d\n", model::device_cells, coord.cell);
      // This line below is what's causing the seg fault. Interesting...
      //printf("cell ID = %d  name = %s\n", c.id_, c.name_.c_str());
      printf("cell ID = %d\n", c.id_);
    }
    */


    // Find the oncoming surface in this cell and the distance to it.
<<<<<<< HEAD
    auto surface_distance = c.distance(r, u, p->surface_, p);
    //if( p->id_ == 1 )
    //  printf("coordinate level %d: surface_distance = %.3le\n", i, surface_distance.first);
    //return info;
=======
    auto surface_distance = c.distance(r, u, p.surface_, &p);
>>>>>>> 763817d6
    d_surf = surface_distance.first;
    level_surf_cross = surface_distance.second;
  

    // Find the distance to the next lattice tile crossing.
    if (coord.lattice != C_NONE) {
      //auto& lat {model::lattices[coord.lattice]};
      auto& lat {model::device_lattices[coord.lattice]};
      std::array<int, 3> i_xyz {coord.lattice_x, coord.lattice_y, coord.lattice_z};
      //TODO: refactor so both lattice use the same position argument (which
      //also means the lat.type attribute can be removed)
      std::pair<double, std::array<int, 3>> lattice_distance;
      switch (lat.type_) {
        case LatticeType::rect:
          lattice_distance = lat.distance(r, u, i_xyz);
          break;
        case LatticeType::hex:
<<<<<<< HEAD
          //auto& cell_above {model::cells[p->coord_[i-1].cell]};
          auto& cell_above {model::device_cells[p->coord_[i-1].cell]};
          Position r_hex {p->coord_[i-1].r};
          r_hex -= cell_above.translation_;
=======
          auto& cell_above {model::cells[p.coord_[i-1].cell]};
          Position r_hex {p.coord_[i-1].r};
          r_hex -= cell_above->translation_;
>>>>>>> 763817d6
          if (coord.rotated) {
            r_hex = r_hex.rotate(cell_above.rotation_);
          }
          r_hex.z = coord.r.z;
          lattice_distance = lat.distance(r_hex, u, i_xyz);
          break;
      }
      d_lat = lattice_distance.first;
      level_lat_trans = lattice_distance.second;

      if (d_lat < 0) {
<<<<<<< HEAD
        p->mark_as_lost_short();
        //p->mark_as_lost(fmt::format(
        //  "Particle {} had a negative distance to a lattice boundary", p->id_));
=======
        p.mark_as_lost(fmt::format(
          "Particle {} had a negative distance to a lattice boundary", p.id_));
>>>>>>> 763817d6
      }
    }

    // If the boundary on this coordinate level is coincident with a boundary on
    // a higher level then we need to make sure that the higher level boundary
    // is selected.  This logic must consider floating point precision.
    double& d = info.distance;
    if (d_surf < d_lat - FP_COINCIDENT) {
      if (d == INFINITY || (d - d_surf)/d >= FP_REL_PRECISION) {
        d = d_surf;

        // If the cell is not simple, it is possible that both the negative and
        // positive half-space were given in the region specification. Thus, we
        // have to explicitly check which half-space the particle would be
        // traveling into if the surface is crossed
        if (c.simple_) {
          info.surface_index = level_surf_cross;
        } else {
          Position r_hit = r + d_surf * u;
          //Surface& surf {model::surfaces[std::abs(level_surf_cross)-1]};
          Surface& surf {model::device_surfaces[(int) std::fabs(level_surf_cross)-1]};
          Direction norm = surf.normal(r_hit);
          if (u.dot(norm) > 0) {
            info.surface_index = (int) std::fabs(level_surf_cross);
          } else {
            info.surface_index = (int) -std::fabs(level_surf_cross);
          }
        }

        info.lattice_translation[0] = 0;
        info.lattice_translation[1] = 0;
        info.lattice_translation[2] = 0;
        info.coord_level = i + 1;
      }
    } else {
      if (d == INFINITY || (d - d_lat)/d >= FP_REL_PRECISION) {
        d = d_lat;
        info.surface_index = 0;
        info.lattice_translation = level_lat_trans;
        info.coord_level = i + 1;
      }
    }
  }
  return info;
}

//==============================================================================
// C API
//==============================================================================

extern "C" int
openmc_find_cell(const double* xyz, int32_t* index, int32_t* instance)
{
  Particle p;

  p.r() = Position{xyz};
  p.u() = {0.0, 0.0, 1.0};

  if (!exhaustive_find_cell(p)) {
    set_errmsg(fmt::format("Could not find cell at position {}.", p.r()));
    return OPENMC_E_GEOMETRY;
  }

  *index = p.coord_[p.n_coord_-1].cell;
  *instance = p.cell_instance_;
  return 0;
}

extern "C" int openmc_global_bounding_box(double* llc, double* urc) {
  auto bbox = model::universes.at(model::root_universe).bounding_box();

  // set lower left corner values
  llc[0] = bbox.xmin;
  llc[1] = bbox.ymin;
  llc[2] = bbox.zmin;

  // set upper right corner values
  urc[0] = bbox.xmax;
  urc[1] = bbox.ymax;
  urc[2] = bbox.zmax;

  return 0;
}

} // namespace openmc<|MERGE_RESOLUTION|>--- conflicted
+++ resolved
@@ -41,31 +41,17 @@
 
   // Loop through each coordinate level
   for (int j = 0; j < n_coord; j++) {
-<<<<<<< HEAD
-    Universe& univ = model::universes[p->coord_[j].universe];
+    Universe& univ = model::universes[p.coord_[j].universe];
 
     // Loop through each cell on this level
     for (auto index_cell : univ.cells_) {
       Cell& c = model::cells[index_cell];
-      if (c.contains(p->coord_[j].r, p->coord_[j].u, p->surface_)) {
-        if (index_cell != p->coord_[j].cell) {
-          if (error) {
-            fatal_error(fmt::format(
-              "Overlapping cells detected: {}, {} on universe {}",
-              c.id_, model::cells[p->coord_[j].cell].id_, univ.id_));
-=======
-    Universe& univ = *model::universes[p.coord_[j].universe];
-
-    // Loop through each cell on this level
-    for (auto index_cell : univ.cells_) {
-      Cell& c = *model::cells[index_cell];
       if (c.contains(p.coord_[j].r, p.coord_[j].u, p.surface_)) {
         if (index_cell != p.coord_[j].cell) {
           if (error) {
             fatal_error(fmt::format(
               "Overlapping cells detected: {}, {} on universe {}",
-              c.id_, model::cells[p.coord_[j].cell]->id_, univ.id_));
->>>>>>> 763817d6
+              c.id_, model::cells[p.coord_[j].cell].id_, univ.id_));
           }
           return true;
         }
@@ -86,12 +72,7 @@
   // Find which cell of this universe the particle is in.  Use the neighbor list
   // to shorten the search if one was provided.
   bool found = false;
-<<<<<<< HEAD
-  int32_t i_cell;
-    //printf("finding_cell\n");
-=======
   int32_t i_cell = C_NONE;
->>>>>>> 763817d6
   if (neighbor_list) {
     //printf("searching neighbor_list\n");
     //for (auto it = neighbor_list->cbegin(); it != neighbor_list->cend(); ++it) {
@@ -100,172 +81,79 @@
       i_cell = neighbor_list->list_[i];
 
       // Make sure the search cell is in the same universe.
-<<<<<<< HEAD
-      int i_universe = p->coord_[p->n_coord_-1].universe;
+      int i_universe = p.coord_[p.n_coord_-1].universe;
       if (model::cells[i_cell].universe_ != i_universe) continue;
-      //if (model::device_cells[i_cell].universe_ != i_universe) continue;
-
-      // Check if this cell contains the particle.
-      Position r {p->r_local()};
-      Direction u {p->u_local()};
-      auto surf = p->surface_;
-      if (model::cells[i_cell].contains(r, u, surf)) {
-      //if (model::device_cells[i_cell].contains(r, u, surf)) {
-        p->coord_[p->n_coord_-1].cell = i_cell;
-=======
-      int i_universe = p.coord_[p.n_coord_-1].universe;
-      if (model::cells[i_cell]->universe_ != i_universe) continue;
 
       // Check if this cell contains the particle.
       Position r {p.r_local()};
       Direction u {p.u_local()};
       auto surf = p.surface_;
-      if (model::cells[i_cell]->contains(r, u, surf)) {
+      if (model::cells[i_cell].contains(r, u, surf)) {
         p.coord_[p.n_coord_-1].cell = i_cell;
->>>>>>> 763817d6
         found = true;
         break;
       }
     }
   }
 
-<<<<<<< HEAD
-  } else {
-    int i_universe = p->coord_[p->n_coord_-1].universe;
-    const auto& univ {model::universes[i_universe]};
-    //const auto& univ {model::device_universes[i_universe]};
-
-    /*
-    const auto& cells {
-      //!univ.partitioner_
-      !univ.device_partitioner_
-      ? model::universes[i_universe].cells_
-      //: univ.partitioner_->get_cells(p->r_local(), p->u_local())
-      : univ.device_partitioner_->get_cells(p->r_local(), p->u_local())
-    };
-    */
-    int32_t* cells = NULL;
-    int32_t ncells = 0;
-    //if( !univ.device_partitioner_ )
-    if( !univ.partitioner_ )
-    {
-      //cells = model::universes[i_universe].device_cells_;
-      //cells = model::device_universes[i_universe].device_cells_;
-      cells = model::universes[i_universe].cells_.data();
-      //ncells = model::universes[i_universe].cells_.size();
-      //ncells = model::device_universes[i_universe].cells_.size();
-      ncells = model::universes[i_universe].cells_.size();
-    }
-    else
-    {
-      //cells = univ.device_partitioner_->get_cells(p->r_local(), p->u_local(), ncells);
-      cells = univ.partitioner_->get_cells(p->r_local(), p->u_local(), ncells);
-    }
-    //for (auto it = cells.cbegin(); it != cells.cend(); it++) {
-    for (int i = 0; i < ncells; i++) {
-      //i_cell = *it;
-      i_cell = cells[i];
-
-      // Make sure the search cell is in the same universe.
-      int i_universe = p->coord_[p->n_coord_-1].universe;
-      if (model::cells[i_cell].universe_ != i_universe) continue;
-      //if (model::device_cells[i_cell].universe_ != i_universe) continue;
-
-      // Check if this cell contains the particle.
-      Position r {p->r_local()};
-      Direction u {p->u_local()};
-      auto surf = p->surface_;
-      if (model::cells[i_cell].contains(r, u, surf)) {
-      //if (model::device_cells[i_cell].contains(r, u, surf)) {
-        p->coord_[p->n_coord_-1].cell = i_cell;
-        found = true;
-        break;
-=======
   // Check successively lower coordinate levels until finding material fill
   for (;;++p.n_coord_) {
     // If neighbor lists did not find a cell, must do exhaustive search
     if (i_cell == C_NONE) {
       int i_universe = p.coord_[p.n_coord_-1].universe;
-      const auto& univ {*model::universes[i_universe]};
-      const auto& cells {
-        !univ.partitioner_
-        ? model::universes[i_universe]->cells_
-        : univ.partitioner_->get_cells(p.r_local(), p.u_local())
-      };
-
-      for (auto it = cells.cbegin(); it != cells.cend(); it++) {
-        i_cell = *it;
+      const auto& univ {model::universes[i_universe]};
+      int ncells;
+      int32_t* cells;
+      if(!univ.partitioner_){
+        cells = model::universes[i_universe].cells_.data();
+        ncells = model::universes[i_universe].cells_.size();
+      } else {
+        cells= univ.partitioner_->get_cells(p.r_local(), p.u_local(), ncells);
+      }
+
+      for (int i = 0; i < ncells; i++) {
+        i_cell = cells[i];
 
         // Make sure the search cell is in the same universe.
         int i_universe = p.coord_[p.n_coord_-1].universe;
-        if (model::cells[i_cell]->universe_ != i_universe) continue;
+        if (model::cells[i_cell].universe_ != i_universe) continue;
 
         // Check if this cell contains the particle.
         Position r {p.r_local()};
         Direction u {p.u_local()};
         auto surf = p.surface_;
-        if (model::cells[i_cell]->contains(r, u, surf)) {
+        if (model::cells[i_cell].contains(r, u, surf)) {
           p.coord_[p.n_coord_-1].cell = i_cell;
           found = true;
           break;
         }
->>>>>>> 763817d6
       }
     }
     if (!found) {
       return found;
     }
 
-<<<<<<< HEAD
-  // Announce the cell that the particle is entering.
-  if (found && (settings::verbosity >= 10 || p->trace_)) {
-    auto msg = fmt::format("    Entering cell {}", model::cells[i_cell].id_);
-    //auto msg = fmt::format("    Entering cell {}", model::device_cells[i_cell].id_);
-    write_message(msg, 1);
-  }
-
-  if (found) {
-    //if( p->id_ == 1 )
-      //printf("cell found\n");
-    Cell& c {model::cells[i_cell]};
-    //Cell& c {model::device_cells[i_cell]};
-=======
     // Announce the cell that the particle is entering.
     if (found && (settings::verbosity >= 10 || p.trace_)) {
-      auto msg = fmt::format("    Entering cell {}", model::cells[i_cell]->id_);
+      auto msg = fmt::format("    Entering cell {}", model::cells[i_cell].id_);
       write_message(msg, 1);
     }
 
-    Cell& c {*model::cells[i_cell]};
->>>>>>> 763817d6
+    Cell& c {model::cells[i_cell]};
     if (c.type_ == Fill::MATERIAL) {
       // Found a material cell which means this is the lowest coord level.
 
       // Find the distribcell instance number.
       int offset = 0;
       if (c.distribcell_index_ >= 0) {
-<<<<<<< HEAD
-        for (int i = 0; i < p->n_coord_; i++) {
-          const auto& c_i {model::cells[p->coord_[i].cell]};
-          //const auto& c_i {model::device_cells[p->coord_[i].cell]};
+        for (int i = 0; i < p.n_coord_; i++) {
+          const auto& c_i {model::cells[p.coord_[i].cell]};
           if (c_i.type_ == Fill::UNIVERSE) {
             offset += c_i.offset_[c.distribcell_index_];
           } else if (c_i.type_ == Fill::LATTICE) {
-            auto& lat {model::lattices[p->coord_[i+1].lattice]};
-            //auto& lat {model::device_lattices[p->coord_[i+1].lattice]};
-            int i_xyz[3] {p->coord_[i+1].lattice_x,
-                          p->coord_[i+1].lattice_y,
-                          p->coord_[i+1].lattice_z};
-=======
-        for (int i = 0; i < p.n_coord_; i++) {
-          const auto& c_i {*model::cells[p.coord_[i].cell]};
-          if (c_i.type_ == Fill::UNIVERSE) {
-            offset += c_i.offset_[c.distribcell_index_];
-          } else if (c_i.type_ == Fill::LATTICE) {
-            auto& lat {*model::lattices[p.coord_[i + 1].lattice]};
+            auto& lat {model::lattices[p.coord_[i + 1].lattice]};
             int i_xyz[3] {p.coord_[i + 1].lattice_x, p.coord_[i + 1].lattice_y,
               p.coord_[i + 1].lattice_z};
->>>>>>> 763817d6
             if (lat.are_valid_indices(i_xyz)) {
               offset += lat.offset(c.distribcell_index_, i_xyz);
             }
@@ -277,24 +165,9 @@
       // Set the material and temperature.
       p.material_last_ = p.material_;
       if (c.material_.size() > 1) {
-<<<<<<< HEAD
-        p->material_ = c.material_[p->cell_instance_];
-        //p->material_ = c.device_material_[p->cell_instance_];
-      } else {
-        p->material_ = c.material_[0];
-        //p->material_ = c.device_material_[0];
-        /*
-        if(p->id_ == 1 )
-        {
-          //printf("Writing cell material to %d\n", c.device_material_[0]);
-          printf("Writing cell material to %d\n", c.material_[0]);
-        }
-        */
-=======
         p.material_ = c.material_[p.cell_instance_];
       } else {
         p.material_ = c.material_[0];
->>>>>>> 763817d6
       }
       p.sqrtkT_last_ = p.sqrtkT_;
       if (c.sqrtkT_.size() > 1) {
@@ -386,7 +259,7 @@
   // Get the cell this particle was in previously.
   auto coord_lvl = p.n_coord_ - 1;
   auto i_cell = p.coord_[coord_lvl].cell;
-  Cell& c {*model::cells[i_cell]};
+  Cell& c {model::cells[i_cell]};
 
   // Search for the particle in that cell's neighbor list.  Return if we
   // found the particle.
@@ -412,38 +285,8 @@
     i_universe = model::root_universe;
   }
   // Reset all the deeper coordinate levels.
-<<<<<<< HEAD
-  //for (int i = p->n_coord_; i < p->coord_.size(); i++) {
-  for (int i = p->n_coord_; i < COORD_SIZE; i++) {
-    p->coord_[i].reset();
-  }
-
-  if (use_neighbor_lists) {
-    // Get the cell this particle was in previously.
-    auto coord_lvl = p->n_coord_ - 1;
-    auto i_cell = p->coord_[coord_lvl].cell;
-    Cell& c {model::cells[i_cell]};
-    //Cell& c {model::device_cells[i_cell]};
-
-    // Search for the particle in that cell's neighbor list.  Return if we
-    // found the particle.
-    bool found = find_cell_inner(p, &c.neighbors_);
-    if (found) return found;
-
-    // The particle could not be found in the neighbor list.  Try searching all
-    // cells in this universe, and update the neighbor list if we find a new
-    // neighboring cell.
-    found = find_cell_inner(p, nullptr);
-    if (found) c.neighbors_.push_back(p->coord_[coord_lvl].cell);
-    return found;
-
-  } else {
-    // Search all cells in this universe for the particle.
-    return find_cell_inner(p, nullptr);
-=======
-  for (int i = p.n_coord_; i < p.coord_.size(); i++) {
+  for (int i = p.n_coord_; i < 6; i++) {
     p.coord_[i].reset();
->>>>>>> 763817d6
   }
   return find_cell_inner(p, nullptr);
 }
@@ -453,14 +296,8 @@
 void
 cross_lattice(Particle& p, const BoundaryInfo& boundary)
 {
-<<<<<<< HEAD
-  auto& coord {p->coord_[p->n_coord_ - 1]};
+  auto& coord {p.coord_[p.n_coord_ - 1]};
   auto& lat {model::lattices[coord.lattice]};
-  //auto& lat {model::device_lattices[coord.lattice]};
-=======
-  auto& coord {p.coord_[p.n_coord_ - 1]};
-  auto& lat {*model::lattices[coord.lattice]};
->>>>>>> 763817d6
 
   if (settings::verbosity >= 10 || p.trace_) {
     write_message(fmt::format(
@@ -545,14 +382,7 @@
 
 
     // Find the oncoming surface in this cell and the distance to it.
-<<<<<<< HEAD
-    auto surface_distance = c.distance(r, u, p->surface_, p);
-    //if( p->id_ == 1 )
-    //  printf("coordinate level %d: surface_distance = %.3le\n", i, surface_distance.first);
-    //return info;
-=======
     auto surface_distance = c.distance(r, u, p.surface_, &p);
->>>>>>> 763817d6
     d_surf = surface_distance.first;
     level_surf_cross = surface_distance.second;
   
@@ -570,16 +400,10 @@
           lattice_distance = lat.distance(r, u, i_xyz);
           break;
         case LatticeType::hex:
-<<<<<<< HEAD
           //auto& cell_above {model::cells[p->coord_[i-1].cell]};
-          auto& cell_above {model::device_cells[p->coord_[i-1].cell]};
-          Position r_hex {p->coord_[i-1].r};
+          auto& cell_above {model::device_cells[p.coord_[i-1].cell]};
+          Position r_hex {p.coord_[i-1].r};
           r_hex -= cell_above.translation_;
-=======
-          auto& cell_above {model::cells[p.coord_[i-1].cell]};
-          Position r_hex {p.coord_[i-1].r};
-          r_hex -= cell_above->translation_;
->>>>>>> 763817d6
           if (coord.rotated) {
             r_hex = r_hex.rotate(cell_above.rotation_);
           }
@@ -591,14 +415,9 @@
       level_lat_trans = lattice_distance.second;
 
       if (d_lat < 0) {
-<<<<<<< HEAD
-        p->mark_as_lost_short();
+        p.mark_as_lost_short();
         //p->mark_as_lost(fmt::format(
         //  "Particle {} had a negative distance to a lattice boundary", p->id_));
-=======
-        p.mark_as_lost(fmt::format(
-          "Particle {} had a negative distance to a lattice boundary", p.id_));
->>>>>>> 763817d6
       }
     }
 
