module cmfd_execute 

!==============================================================================
! CMFD_EXECUTE -- This module is the highest level cmfd module that controls the
! cross section generation, diffusion calculation, and source re-weighting
!==============================================================================

  use global

  implicit none
  private
  public :: execute_cmfd, cmfd_init_batch

contains

!==============================================================================
! EXECUTE_CMFD runs the CMFD calculation
!==============================================================================

  subroutine execute_cmfd()

    use cmfd_data,              only: set_up_cmfd
    use cmfd_power_solver,      only: cmfd_power_execute
    use cmfd_jfnk_solver,       only: cmfd_jfnk_execute
    use error,                  only: warning, fatal_error 

    ! CMFD single processor on master
    if (master) then

      ! Start cmfd timer
      call time_cmfd % start()

      ! Create cmfd data from OpenMC tallies 
      call set_up_cmfd()

      ! Process solver options
      call process_cmfd_options()

      ! Call solver
      if (trim(cmfd_solver_type) == 'power') then
        call cmfd_power_execute()
      elseif (trim(cmfd_solver_type) == 'jfnk') then
        call cmfd_jfnk_execute()
      else
        message = 'solver type became invalid after input processing'
        call fatal_error() 
      end if

      ! Save k-effective
      cmfd % k_cmfd(current_batch) = cmfd % keff

      ! check to perform adjoint on last batch
      if (current_batch == n_batches .and. cmfd_run_adjoint) then
        if (trim(cmfd_solver_type) == 'power') then
          call cmfd_power_execute(adjoint = .true.)
        elseif (trim(cmfd_solver_type) == 'jfnk') then
          call cmfd_jfnk_execute(adjoint = .true.)
        end if
      end if

    end if

    ! calculate fission source
    call calc_fission_source()

    ! calculate weight factors
    if (cmfd_feedback) call cmfd_reweight(.true.)

    ! stop cmfd timer
    if (master) call time_cmfd % stop()

  end subroutine execute_cmfd

!==============================================================================
! CMFD_INIT_BATCH handles cmfd options at the start of every batch
!==============================================================================

  subroutine cmfd_init_batch()

    use global,            only: cmfd_begin, cmfd_on, cmfd_tally_on,         &
                                 cmfd_inact_flush, cmfd_act_flush, cmfd_run, &
                                 current_batch, cmfd_hold_weights

    ! Check to activate CMFD diffusion and possible feedback
    ! this guarantees that when cmfd begins at least one batch of tallies are
    ! accumulated
    if (cmfd_run .and. cmfd_begin == current_batch) then
      cmfd_on = .true.
      cmfd_tally_on = .true.
    end if

    ! If this is a restart run and we are just replaying batches leave
    if (restart_run .and. current_batch <= restart_batch) return

    ! Check to flush cmfd tallies for active batches, no more inactive flush
    if (cmfd_run .and. cmfd_act_flush == current_batch) then
      call cmfd_tally_reset()
      cmfd_tally_on = .true.
      cmfd_inact_flush(2) = -1
    end if

    ! Check to flush cmfd tallies during inactive batches (>= on number of
    ! flushes important as the code will flush on the first batch which we
    ! dont want to count)
    if (cmfd_run .and. mod(current_batch,cmfd_inact_flush(1))   &
       == 0 .and. cmfd_inact_flush(2) > 0 .and. cmfd_begin < current_batch) then
        cmfd_hold_weights = .true.
        call cmfd_tally_reset()
        cmfd_inact_flush(2) = cmfd_inact_flush(2) - 1
    end if

  end subroutine cmfd_init_batch

!==============================================================================
! PROCESS_CMFD_OPTIONS processes user options that interface with PETSc 
!==============================================================================

  subroutine process_cmfd_options()

    use global,       only: cmfd_snes_monitor, cmfd_ksp_monitor, mpi_err

#ifdef PETSC
    ! Check for snes monitor
    if (cmfd_snes_monitor) call PetscOptionsSetValue("-snes_monitor", &
         "stdout", mpi_err)

    ! Check for ksp monitor
    if (cmfd_ksp_monitor) call PetscOptionsSetValue("-ksp_monitor", &
         "stdout", mpi_err)
#endif

    end subroutine process_cmfd_options

!===============================================================================
! CALC_FISSION_SOURCE calculates the cmfd fission source
!===============================================================================

  subroutine calc_fission_source()

    use constants,  only: CMFD_NOACCEL, ZERO, TWO
    use global,     only: cmfd, cmfd_coremap, master, mpi_err, entropy_on, &
                          current_batch
#ifdef MPI
    use mpi
#endif

    integer :: nx      ! maximum number of cells in x direction
    integer :: ny      ! maximum number of cells in y direction
    integer :: nz      ! maximum number of cells in z direction
    integer :: ng      ! maximum number of energy groups
    integer :: n       ! total size
    integer :: i       ! iteration counter for x
    integer :: j       ! iteration counter for y
    integer :: k       ! iteration counter for z
    integer :: g       ! iteration counter for groups
    integer :: idx     ! index in vector
    real(8) :: hxyz(3) ! cell dimensions of current ijk cell
    real(8) :: vol     ! volume of cell
    real(8),allocatable :: source(:,:,:,:)  ! tmp source array for entropy

    ! Get maximum of spatial and group indices
    nx = cmfd % indices(1)
    ny = cmfd % indices(2)
    nz = cmfd % indices(3)
    ng = cmfd % indices(4)
    n  = ng*nx*ny*nz

    ! Allocate cmfd source if not already allocated and allocate buffer
    if (.not. allocated(cmfd % cmfd_src)) &
       allocate(cmfd % cmfd_src(ng,nx,ny,nz))

    ! Reset cmfd source to 0
    cmfd % cmfd_src = ZERO

    ! Only perform for master
    if (master) then

      ! Loop around indices to map to cmfd object
      ZLOOP: do k = 1, nz

        YLOOP: do j = 1, ny

          XLOOP: do i = 1, nx

            GROUP: do g = 1, ng

              ! Check for core map
              if (cmfd_coremap) then
                if (cmfd % coremap(i,j,k) == CMFD_NOACCEL) then
                  cycle
                end if
              end if

              ! Get dimensions of cell
              hxyz = cmfd % hxyz(:,i,j,k)

              ! Calculate volume
              vol = hxyz(1)*hxyz(2)*hxyz(3)

              ! Get first index
              idx = get_matrix_idx(1,i,j,k,ng,nx,ny)

              ! Compute fission source
              cmfd % cmfd_src(g,i,j,k) = sum(cmfd % nfissxs(:,g,i,j,k) * &
                     cmfd % phi(idx:idx + (ng - 1)))*vol

            end do GROUP

          end do XLOOP

        end do YLOOP

      end do ZLOOP

      ! Normalize source such that it sums to 1.0
      cmfd % cmfd_src = cmfd % cmfd_src/sum(cmfd % cmfd_src)

      ! Compute entropy
      if (entropy_on) then

        ! Allocate tmp array
        if (.not.allocated(source)) allocate(source(ng,nx,ny,nz))

        ! Initialize the source
        source = ZERO

        ! Compute log
        where (cmfd % cmfd_src > ZERO)
          source = cmfd % cmfd_src*log(cmfd % cmfd_src)/log(TWO)
        end where

        ! Sum that source
        cmfd % entropy(current_batch) = -sum(source)

        ! Deallocate tmp array
        if (allocated(source)) deallocate(source)

      end if

      ! Normalize source so average is 1.0
      cmfd % cmfd_src = cmfd % cmfd_src/sum(cmfd % cmfd_src)*cmfd % norm

      ! Calculate differences between normalized sources
      cmfd % src_cmp(current_batch) = sqrt(ONE/cmfd % norm * &
             sum((cmfd % cmfd_src - cmfd % openmc_src)**2))

    end if

#ifdef MPI
    ! Broadcast full source to all procs
    call MPI_BCAST(cmfd % cmfd_src, n, MPI_REAL8, 0, MPI_COMM_WORLD, mpi_err)
#endif

  end subroutine calc_fission_source

!===============================================================================
! CMFD_REWEIGHT
!===============================================================================

  subroutine cmfd_reweight(new_weights)

    use constants,   only: ZERO, ONE
    use error,       only: warning, fatal_error
    use global,      only: n_particles, meshes, source_bank, work,             &
                           n_user_meshes, message, cmfd, master, mpi_err
    use mesh_header, only: StructuredMesh
    use mesh,        only: count_bank_sites, get_mesh_indices
    use search,      only: binary_search

<<<<<<< HEAD
#ifdef MPI
    use mpi
#endif

    integer :: nx                      ! maximum number of cells in x direction
    integer :: ny                      ! maximum number of cells in y direction
    integer :: nz                      ! maximum number of cells in z direction
    integer :: ng                      ! maximum number of energy groups
    integer :: i                       ! iteration counter
    integer :: ijk(3)                  ! spatial bin location
    integer :: e_bin                   ! energy bin of source particle
    integer :: n_groups                ! number of energy groups
    integer(8) :: size_bank            ! size of source bank
    logical :: outside                 ! any source sites outside mesh
    logical :: in_mesh                 ! source site is inside mesh
    logical :: new_weights             ! calcualte new weights
=======
    ! local variables
    integer :: nx ! maximum number of cells in x direction
    integer :: ny ! maximum number of cells in y direction
    integer :: nz ! maximum number of cells in z direction
    integer :: ng ! maximum number of energy groups
    integer :: i ! iteration counter
    integer :: ijk(3) ! spatial bin location
    integer :: e_bin ! energy bin of source particle
    integer :: n_groups ! number of energy groups
    logical :: outside ! any source sites outside mesh
    logical :: in_mesh ! source site is inside mesh
    logical :: new_weights ! calcualte new weights
>>>>>>> 911e3d16
    type(StructuredMesh), pointer :: m ! point to mesh
    real(8), allocatable :: egrid(:)   ! energy grid

    ! Associate pointer
    m => meshes(n_user_meshes + 1)

    ! Get maximum of spatial and group indices
    nx = cmfd % indices(1)
    ny = cmfd % indices(2)
    nz = cmfd % indices(3)
    ng = cmfd % indices(4)

<<<<<<< HEAD
    ! Compute size of source bank
    size_bank = bank_last - bank_first + 1_8 

    ! Allocate arrays in cmfd object (can take out later extend to multigroup)
    if (.not.allocated(cmfd % sourcecounts)) then 
      allocate(cmfd % sourcecounts(ng,nx,ny,nz))
=======
    ! allocate arrays in cmfd object (can take out later extend to multigroup)
    if (.not.allocated(cmfd%sourcecounts)) then 
      allocate(cmfd%sourcecounts(ng,nx,ny,nz))
>>>>>>> 911e3d16
      cmfd % sourcecounts = 0
    end if
    if (.not.allocated(cmfd % weightfactors)) then 
      allocate(cmfd % weightfactors(ng,nx,ny,nz))
      cmfd % weightfactors = ONE
    end if

    ! Allocate energy grid and reverse cmfd energy grid
    if (.not. allocated(egrid)) allocate(egrid(ng + 1))
    egrid = (/(cmfd % egrid(ng - i + 2), i = 1, ng + 1)/)

    ! Compute new weight factors
    if (new_weights) then

      ! Zero out weights
      cmfd%weightfactors = ZERO

      ! Count bank sites in mesh
      call count_bank_sites(m, source_bank, cmfd%sourcecounts, egrid, &
           sites_outside=outside, size_bank=work)

      ! Check for sites outside of the mesh
      if (master .and. outside) then
        message = "Source sites outside of the CMFD mesh!"
        call fatal_error()
      end if

      ! Have master compute weight factors (watch for 0s)
      if (master) then
        where(cmfd % cmfd_src > ZERO .and. cmfd % sourcecounts > ZERO)
          cmfd % weightfactors = cmfd % cmfd_src/sum(cmfd % cmfd_src)* &
                               sum(cmfd % sourcecounts) / cmfd % sourcecounts
        end where
      end if

      ! Broadcast weight factors to all procs
#ifdef MPI
      call MPI_BCAST(cmfd % weightfactors, ng*nx*ny*nz, MPI_REAL8, 0, &
           MPI_COMM_WORLD, mpi_err)
#endif
   end if

<<<<<<< HEAD
    ! Begin loop over source bank
    do i = 1, int(size_bank, 4) 
=======
    ! begin loop over source bank
    do i = 1, int(work,4)
>>>>>>> 911e3d16

      ! Determine spatial bin
      call get_mesh_indices(m, source_bank(i) % xyz, ijk, in_mesh)

      ! Determine energy bin
      n_groups = size(cmfd % egrid) - 1
      if (source_bank(i) % E < cmfd % egrid(1)) then
        e_bin = 1
        message = 'Source pt below energy grid'
        call warning()
      elseif (source_bank(i) % E > cmfd % egrid(n_groups + 1)) then
        e_bin = n_groups
        message = 'Source pt above energy grid'
        call warning()
      else
        e_bin = binary_search(cmfd % egrid, n_groups + 1, source_bank(i) % E)
      end if

      ! Reverese energy bin (lowest grp is highest energy bin)
      e_bin = n_groups - e_bin + 1

      ! Check for outside of mesh
      if (.not. in_mesh) then
        message = 'Source site found outside of CMFD mesh'
        call fatal_error()
      end if

      ! Reweight particle
      source_bank(i) % wgt = source_bank(i) % wgt * &
             cmfd % weightfactors(e_bin, ijk(1), ijk(2), ijk(3))

    end do

    ! Deallocate all
    if (allocated(egrid)) deallocate(egrid)

  end subroutine cmfd_reweight

!===============================================================================
! GET_MATRIX_IDX takes (x,y,z,g) indices and computes location in matrix
!===============================================================================

  function get_matrix_idx(g, i, j, k, ng, nx, ny) result (matidx)

    use global, only: cmfd, cmfd_coremap

    integer :: matidx ! the index location in matrix
    integer :: i      ! current x index
    integer :: j      ! current y index
    integer :: k      ! current z index
    integer :: g      ! current group index
    integer :: nx     ! maximum number of cells in x direction
    integer :: ny     ! maximum number of cells in y direction
    integer :: ng     ! maximum number of energy groups

    ! Check if coremap is used
    if (cmfd_coremap) then

      ! Get idx from core map
      matidx = ng*(cmfd % coremap(i,j,k)) - (ng - g)

    else

      ! Compute index
      matidx = g + ng*(i - 1) + ng*nx*(j - 1) + ng*nx*ny*(k - 1)

    end if

  end function get_matrix_idx

!===============================================================================
! CMFD_TALLY_RESET
!===============================================================================

  subroutine cmfd_tally_reset()

    use global,  only: n_cmfd_tallies, cmfd_tallies, message
    use output,  only: write_message
    use tally,   only: reset_result

    integer :: i ! loop counter

    ! Print message
    message = "CMFD tallies reset"
    call write_message(7)

    ! Begin loop around CMFD tallies
    do i = 1, n_cmfd_tallies

      ! Reset that tally
      cmfd_tallies(i) % n_realizations = 0
      call reset_result(cmfd_tallies(i) % results)

    end do

  end subroutine cmfd_tally_reset

end module cmfd_execute<|MERGE_RESOLUTION|>--- conflicted
+++ resolved
@@ -267,7 +267,6 @@
     use mesh,        only: count_bank_sites, get_mesh_indices
     use search,      only: binary_search
 
-<<<<<<< HEAD
 #ifdef MPI
     use mpi
 #endif
@@ -280,24 +279,10 @@
     integer :: ijk(3)                  ! spatial bin location
     integer :: e_bin                   ! energy bin of source particle
     integer :: n_groups                ! number of energy groups
-    integer(8) :: size_bank            ! size of source bank
     logical :: outside                 ! any source sites outside mesh
     logical :: in_mesh                 ! source site is inside mesh
     logical :: new_weights             ! calcualte new weights
-=======
-    ! local variables
-    integer :: nx ! maximum number of cells in x direction
-    integer :: ny ! maximum number of cells in y direction
-    integer :: nz ! maximum number of cells in z direction
-    integer :: ng ! maximum number of energy groups
-    integer :: i ! iteration counter
-    integer :: ijk(3) ! spatial bin location
-    integer :: e_bin ! energy bin of source particle
-    integer :: n_groups ! number of energy groups
-    logical :: outside ! any source sites outside mesh
-    logical :: in_mesh ! source site is inside mesh
-    logical :: new_weights ! calcualte new weights
->>>>>>> 911e3d16
+
     type(StructuredMesh), pointer :: m ! point to mesh
     real(8), allocatable :: egrid(:)   ! energy grid
 
@@ -310,18 +295,9 @@
     nz = cmfd % indices(3)
     ng = cmfd % indices(4)
 
-<<<<<<< HEAD
-    ! Compute size of source bank
-    size_bank = bank_last - bank_first + 1_8 
-
-    ! Allocate arrays in cmfd object (can take out later extend to multigroup)
-    if (.not.allocated(cmfd % sourcecounts)) then 
-      allocate(cmfd % sourcecounts(ng,nx,ny,nz))
-=======
     ! allocate arrays in cmfd object (can take out later extend to multigroup)
     if (.not.allocated(cmfd%sourcecounts)) then 
       allocate(cmfd%sourcecounts(ng,nx,ny,nz))
->>>>>>> 911e3d16
       cmfd % sourcecounts = 0
     end if
     if (.not.allocated(cmfd % weightfactors)) then 
@@ -364,13 +340,8 @@
 #endif
    end if
 
-<<<<<<< HEAD
-    ! Begin loop over source bank
-    do i = 1, int(size_bank, 4) 
-=======
     ! begin loop over source bank
     do i = 1, int(work,4)
->>>>>>> 911e3d16
 
       ! Determine spatial bin
       call get_mesh_indices(m, source_bank(i) % xyz, ijk, in_mesh)
