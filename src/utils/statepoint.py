#!/usr/bin/env python

import struct
from math import sqrt
from collections import OrderedDict

import numpy as np
import scipy.stats

filter_types = {1: 'universe', 2: 'material', 3: 'cell', 4: 'cellborn',
                5: 'surface', 6: 'mesh', 7: 'energyin', 8: 'energyout'}

score_types = {-1: 'flux', -2: 'total', -3: 'scatter', -4: 'nu-scatter', 
<<<<<<< HEAD
                -5: 'scatter-n', -6: 'scatter-pn', -7: 'transport',
                -8: 'diffusion', -9: 'n1n', -10: 'n2n', -11: 'n3n', 
                -12: 'n4n', -13: 'absorption', -14: 'fission',
                -15: 'nu-fission', -16: 'k-fission', -17: 'current', 
                -18: 'events'}
=======
               -5: 'scatter-n', -6: 'scatter-pn', -7: 'transport',
               -8: 'diffusion', -9: 'n1n', -10: 'n2n', -11: 'n3n', 
               -12: 'n4n', -13: 'absorption', -14: 'fission',
               -15: 'nu-fission', -16: 'current', -17: 'events'}
>>>>>>> ba9065e7

class BinaryFile(object):
    def __init__(self, filename):
        self._f = open(filename, 'rb')

    def _get_data(self, n, typeCode, size):
        return list(struct.unpack('={0}{1}'.format(n,typeCode),
                                  self._f.read(n*size)))
    
    def _get_int(self, n=1):
        return self._get_data(n, 'i', 4)

    def _get_long(self, n=1):
        return self._get_data(n, 'q', 8)

    def _get_float(self, n=1):
        return self._get_data(n, 'f', 4)

    def _get_double(self, n=1):
        return self._get_data(n, 'd', 8)

    def _get_string(self, length, n=1):
        data = self._get_data(length*n, 's', 1)[0]
        return [data[i*length:(i+1)*length] for i in range(n)]

class Mesh(object):
    def __init__(self):
        pass

    def __repr__(self):
        if hasattr(self, "dimension"):
            return "<Mesh: {0}>".format(tuple(self.dimension))
        else:
            return "<Mesh>"

class Filter(object):
    def __init__(self):
        self.type = 0
        self.bins = []

    def __repr__(self):
        return "<Filter: {0}>".format(self.type)

class Tally(object):
    def __init__(self):
        self.filters = OrderedDict()


class SourceSite(object):
    def __init__(self):
        self.weight = None
        self.xyz = None
        self.uvw = None
        self.E = None

    def __repr__(self):
        return "<SourceSite: xyz={0} at E={1}>".format(self.xyz, self.E)


class StatePoint(BinaryFile):
    def __init__(self, filename):
        super(StatePoint, self).__init__(filename)

        # Set flags for what data  was read
        self._metadata = False
        self._results = False
        self._source = False

        # Initialize arrays for meshes and tallies
        self.meshes = []
        self.tallies = []
        self.source = []

        # Read all metadata
        self._read_metadata()

    def _read_metadata(self):
        # Read statepoint revision
        self.revision = self._get_int()[0]

        # Read OpenMC version
        self.version = self._get_int(3)

        # Read date and time
        self.date_and_time = self._get_string(19)[0]

        # Read path
        self.path = self._get_string(255)[0].strip()

        # Read random number seed
        self.seed = self._get_long()[0]

        # Read run information
        self.run_mode = self._get_int()[0]
        self.n_particles = self._get_long()[0]
        self.n_batches = self._get_int()[0]

        # Read current batch
        self.current_batch = self._get_int()[0]

        # Read criticality information
        if self.run_mode == 2:
            self.n_inactive, self.gen_per_batch = self._get_int(2)
            self.k_batch = self._get_double(self.current_batch)
            self.entropy = self._get_double(self.current_batch)

        # Read number of meshes
        n_meshes = self._get_int()[0]

        # Read meshes
        for i in range(n_meshes):
            m = Mesh()
            self.meshes.append(m)

            # Read id, mesh type, and number of dimensions
            m.id, m.type, n = self._get_int(3)

            # Read mesh size, lower-left coordinates, upper-right coordinates,
            # and width of each mesh cell
            m.dimension = self._get_int(n)
            m.lower_left = self._get_double(n)
            m.upper_right = self._get_double(n)
            m.width = self._get_double(n)

        # Read number of tallies
        n_tallies = self._get_int()[0]

        for i in range(n_tallies):
            # Create Tally object and add to list of tallies
            t = Tally()
            self.tallies.append(t)

            # Read id and number of realizations
            t.id, t.n_realizations = self._get_int(2)

            # Read sizes of tallies
            t.total_score_bins = self._get_int()[0]
            t.total_filter_bins = self._get_int()[0]

            # Read number of filters
            n_filters = self._get_int()[0]

            for j in range(n_filters):
                # Create Filter object
                f = Filter()

                # Get type of filter
                f.type = filter_types[self._get_int()[0]]

                # Add to filter dictionary
                t.filters[f.type] = f

                # Determine how many bins are in this filter
                f.length = self._get_int()[0]
                assert f.length > 0
                if f.type == 'energyin' or f.type == 'energyout':
                    f.bins = self._get_double(f.length + 1)
                elif f.type == 'mesh':
                    f.bins = self._get_int()
                else:
                    f.bins = self._get_int(f.length)
            
            # Read nuclide bins
            n_nuclides = self._get_int()[0]
            t.n_nuclides = n_nuclides
            t.nuclides = self._get_int(n_nuclides)

            # Read score bins
            t.n_scores = self._get_int()[0]
            t.scores = [score_types[j] for j in self._get_int(t.n_scores)]
            t.scatt_order = [score_types[j] for j in self._get_int(t.n_scores)]
            # Read number of user score bins
            t.n_user_scores = self._get_int()[0]

            # Set up stride
            stride = 1
            for f in t.filters.values()[::-1]:
                f.stride = stride
                stride *= f.length

        # Set flag indicating metadata has already been read
        self._metadata = True

    def read_results(self):
        # Check whether metadata has been read
        if not self._metadata:
            self._read_metadata()

        # Number of realizations for global tallies
        self.n_realizations = self._get_int()[0]

        # Read global tallies
        n_global_tallies = self._get_int()[0]
        self.global_tallies = np.array(self._get_double(2*n_global_tallies))
        self.global_tallies.shape = (n_global_tallies, 2)

        # Flag indicating if tallies are present
        tallies_present = self._get_int()[0]

        # Read tally results
        if tallies_present:

            for t in self.tallies:
                n = t.total_score_bins * t.total_filter_bins
                t.results = np.array(self._get_double(2*n))
                t.results.shape = (t.total_filter_bins, t.total_score_bins, 2)

        # Indicate that tally results have been read
        self._results = True

    def read_source(self):
        # Check whether tally results have been read
        if not self._results:
            self.read_results()

        for i in range(self.n_particles):
            s = SourceSite()
            self.source.append(s)

            # Read position, angle, and energy
            s.weight = self._get_double()[0]
            s.xyz = self._get_double(3)
            s.uvw = self._get_double(3)
            s.E = self._get_double()[0]

    def generate_ci(self, confidence=0.95):
        """Calculates confidence intervals for each tally bin."""

        # Determine number of realizations
        n = self.n_realizations

        # Determine significance level and percentile for two-sided CI
        alpha = 1 - confidence
        percentile = 1 - alpha/2

        # Calculate t-value
        t_value = scipy.stats.t.ppf(percentile, n - 1)
        self.generate_stdev(t_value)

    def generate_stdev(self, t_value=1.0):
        """
        Calculates the sample mean and standard deviation of the mean for each
        tally bin.
        """
        
        # Determine number of realizations
        n = self.n_realizations

        # Global tallies
        for i in range(len(self.global_tallies)):
            # Get sum and sum of squares
            s, s2 = self.global_tallies[i]
                    
            # Calculate sample mean and replace value
            s /= n
            self.global_tallies[i,0] = s

            # Calculate standard deviation
            if s != 0.0:
                self.global_tallies[i,1] = t_value*sqrt((s2/n - s*s)/(n-1))

        # Regular tallies
        for t in self.tallies:
            for i in range(t.results.shape[0]):
                for j in range(t.results.shape[1]):
                    # Get sum and sum of squares
                    s, s2 = t.results[i,j]
                    
                    # Calculate sample mean and replace value
                    s /= n
                    t.results[i,j,0] = s

                    # Calculate standard deviation
                    if s != 0.0:
                        t.results[i,j,1] = t_value*sqrt((s2/n - s*s)/(n-1))

    def get_value(self, tally_index, spec_list, score_index):
        """Returns a tally score given a list of filters to satisfy.

        Parameters
        ----------
        tally_index : int
            Index for tally in StatePoint.tallies list

        spec_list : list
            A list of tuples where the first value in each tuple is the filter
            type, e.g. 'cell', and the second value is the desired index. If the
            first value in the tuple is 'mesh', the second value should be a
            tuple with three integers specifying the mesh indices.

            Example: [('cell', 1), ('mesh', (14,17,20)), ('energyin', 2)]

        score_index : int
            Index corresponding to score for tally, i.e. the second index in
            Tally.results[:,:,:].

        """

        # Get Tally object given the index
        t = self.tallies[tally_index]

        # Initialize index for filter in Tally.results[:,:,:]
        filter_index = 0

        # Loop over specified filters in spec_list
        for f_type, f_index in spec_list:

            # Treat mesh filter separately
            if f_type == 'mesh':
                # Get index in StatePoint.meshes
                mesh_index = t.filters['mesh'].bins[0] - 1

                # Get dimensions of corresponding mesh
                nx, ny, nz = self.meshes[mesh_index].dimension

                # Convert (x,y,z) to a single bin -- this is similar to
                # subroutine mesh_indices_to_bin in openmc/src/mesh.F90.
                value = ((f_index[0] - 1)*ny*nz +
                         (f_index[1] - 1)*nz +
                         (f_index[2] - 1))
                filter_index += value*t.filters[f_type].stride
            else:
                filter_index += f_index*t.filters[f_type].stride
        
        # Return the desired result from Tally.results. This could be the sum and
        # sum of squares, or it could be mean and stdev if self.generate_stdev()
        # has been called already.
        return t.results[filter_index, score_index]<|MERGE_RESOLUTION|>--- conflicted
+++ resolved
@@ -11,18 +11,11 @@
                 5: 'surface', 6: 'mesh', 7: 'energyin', 8: 'energyout'}
 
 score_types = {-1: 'flux', -2: 'total', -3: 'scatter', -4: 'nu-scatter', 
-<<<<<<< HEAD
                 -5: 'scatter-n', -6: 'scatter-pn', -7: 'transport',
                 -8: 'diffusion', -9: 'n1n', -10: 'n2n', -11: 'n3n', 
                 -12: 'n4n', -13: 'absorption', -14: 'fission',
                 -15: 'nu-fission', -16: 'k-fission', -17: 'current', 
                 -18: 'events'}
-=======
-               -5: 'scatter-n', -6: 'scatter-pn', -7: 'transport',
-               -8: 'diffusion', -9: 'n1n', -10: 'n2n', -11: 'n3n', 
-               -12: 'n4n', -13: 'absorption', -14: 'fission',
-               -15: 'nu-fission', -16: 'current', -17: 'events'}
->>>>>>> ba9065e7
 
 class BinaryFile(object):
     def __init__(self, filename):
