--- conflicted
+++ resolved
@@ -65,11 +65,8 @@
             space=openmc.stats.Box((-1., -1., -1.), (1., 1., 1.))
         )
     }
-<<<<<<< HEAD
-=======
 
     s.max_particle_events = 100
->>>>>>> 5d2b3520
 
     # Make sure exporting XML works
     s.export_to_xml()
@@ -139,11 +136,8 @@
     assert vol.samples == 1000
     assert vol.lower_left == (-10., -10., -10.)
     assert vol.upper_right == (10., 10., 10.)
-<<<<<<< HEAD
-=======
     assert s.weight_window_checkpoints == {'surface': True, 'collision': False}
     assert s.max_particle_events == 100
->>>>>>> 5d2b3520
     assert s.random_ray['distance_inactive'] == 10.0
     assert s.random_ray['distance_active'] == 100.0
     assert s.random_ray['ray_source'].space.lower_left == [-1., -1., -1.]
